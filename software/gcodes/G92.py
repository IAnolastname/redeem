'''
GCode G92
Set current position of steppers without moving them

Author: Mathieu Monney
email: zittix(at)xwaves(dot)net
Website: http://www.xwaves.net
License: CC BY-SA: http://creativecommons.org/licenses/by-sa/2.0/
'''

from GCodeCommand import GCodeCommand
import logging
from Path import Path, G92Path

class G92(GCodeCommand):

    def execute(self,g):
        if g.num_tokens() == 0:
            logging.debug("Adding all to G92")
            g.set_tokens(["X0", "Y0", "Z0", "E0", "H0"])            # If no token is present, do this for all
        pos = {}                                                    # All steppers 
        for i in range(g.num_tokens()):                             # Run through all tokens
            axis = g.token_letter(i)                                # Get the axis, X, Y, Z or E
            pos[axis] = float(g.token_value(i))/1000.0              # Get the value, new position or vector             
        if self.printer.current_tool == "H" and "E" in pos: 
            logging.debug("Adding H to G92")
            pos["H"] = pos["E"];
            del pos["E"]
<<<<<<< HEAD
        path = Path(pos, self.printer.feed_rate, Path.G92)                     # Make a path segment from the axes
=======
        path = G92Path(pos, self.printer.feed_rate)                 # Make a path segment from the axes
>>>>>>> cecaad95
        self.printer.path_planner.add_path(path)  

    def get_description(self):
        return "Set the current position of steppers without moving them"<|MERGE_RESOLUTION|>--- conflicted
+++ resolved
@@ -26,11 +26,7 @@
             logging.debug("Adding H to G92")
             pos["H"] = pos["E"];
             del pos["E"]
-<<<<<<< HEAD
-        path = Path(pos, self.printer.feed_rate, Path.G92)                     # Make a path segment from the axes
-=======
         path = G92Path(pos, self.printer.feed_rate)                 # Make a path segment from the axes
->>>>>>> cecaad95
         self.printer.path_planner.add_path(path)  
 
     def get_description(self):
