--- conflicted
+++ resolved
@@ -2,13 +2,8 @@
 
 from .MockPrinter import MockPrinter
 import mock
-<<<<<<< HEAD
 from six import iteritems
-from Stepper import Stepper_00A4
-=======
 from redeem.Stepper import Stepper_00A4
-
->>>>>>> dbb0cb9a
 
 
 class M19_Tests(MockPrinter):
