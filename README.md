```
     _/_/_/                    _/                                     
    _/    _/    _/_/      _/_/_/    _/_/      _/_/    _/_/_/  _/_/    
   _/_/_/    _/_/_/_/  _/    _/  _/_/_/_/  _/_/_/_/  _/    _/    _/   
  _/    _/  _/        _/    _/  _/        _/        _/    _/    _/    
 _/    _/    _/_/_/    _/_/_/    _/_/_/    _/_/_/  _/    _/    _/     
```

Redeem is the Replicape Daemon that accepts G-codes and turns them into coordinates on 
your 3D-printer. It's similar to Marlin and Teacup, only it's taylor made for Replicape and it's written in Python. 

Software features:  
- Accelleration with corner speed prediction.  
- Printer settings loaded from file  
- Controllable via ethernet, USB, Manga Screen (Toggle on 4.3" LCD).   

<<<<<<< HEAD
Wiki: (http://wiki.thing-printer.com/index.php?title=Redeem)
If you make changes that affect the config, try to update the wiki as well. 

Ipk packets (for Angstrom/Opkg) are available: 
  http://feeds.thing-printer.com/feeds/v2014.06/ipk/eglibc/armv7at2hf-vfp-neon/machine/beaglebone/
=======
[Redeem documentation on the wiki](http://wiki.thing-printer.com/index.php?title=Redeem)
>>>>>>> a2f659ce

# Installation:  
Most users should probably use the [Kamikaze CNC image](http://wiki.thing-printer.com/index.php?title=Kamikaze), it is a complete BeagleBone eMMC flasher image that comes with Redeem. 

If you have a different Debian distro, you can use the .deb packages form the thing-printer feed:  
```
wget -O - http://feeds.thing-printer.com/apt/debian/conf/replicape.gpg.key | apt-key add -
echo "deb http://feeds.thing-printer.com/apt/debian jessie main" >> /etc/apt/sources.list
apt-get update
apt-get install redeem
```

## Installation from source
You can clone this repository directly on your BBB:  
```
ssh root@192.168.7.2
cd /usr/src  
git clone https://intelligentagent@bitbucket.org/intelligentagent/redeem.git  
```

For Debian, install swig, python-smbus:  
`apt-get install swig python-smbus`

Compile the native path planner module:  
```
cd /usr/src/redeem/
python setup.py install  
mkdir /etc/redeem
cp configs/* /etc/redeem
cp data/* /etc/redeem
```

Get and compile the device tree overlay.  
For Kernel 4.1, see the instructions for the new [cape overlay repository](https://github.com/beagleboard/bb.org-overlays)  
 
Get and compile the device tree overlay. Notice that there has been a change in the DT intefrace between 3.8 and 3.12:  
For Kernel 3.8:
```
wget https://bitbucket.org/intelligentagent/replicape/raw/7bd19bb1be34aa4c32953e8175177d130c6dca10/Device_tree/3.8/BB-BONE-REPLICAP-0A4A.dts
dtc -O dtb -o /lib/firmware/BB-BONE-REPLICAP-0A4A.dtbo -b 0 -@ BB-BONE-REPLICAP-0A4A.dts
```
For kernel 3.12 +:  
```
wget https://bitbucket.org/intelligentagent/replicape/raw/7bd19bb1be34aa4c32953e8175177d130c6dca10/Device_tree/3.12/BB-BONE-REPLICAP-0A4A.dts
dtc -O dtb -o /lib/firmware/BB-BONE-REPLICAP-0A4A.dtbo -b 0 -@ BB-BONE-REPLICAP-0A4A.dts
```

Disable HDMI with sound (will load HDMI without sound):  

For pre uboot v2014.07/v2014.10/v2015.01 images

`nano /boot/uboot/uEnv.txt`  
Add this line:  
`optargs=capemgr.disable_partno=BB-BONELT-HDMI`

For post uboot v2014.07/v2014.10/v2015.01 images

`nano /boot/uEnv.txt`  

Change this line:  
`#cape_disable=capemgr.disable_partno=BB-BONELT-HDMI`
to
`cape_disable=capemgr.disable_partno=BB-BONELT-HDMI`

The capemgr does not work with Debian, so the cape has to be enabled manually:  
`nano /etc/default/capemgr`  
Add this line:  
`CAPE=BB-BONE-REPLICAP:0A4A`  

Enable Adafruit SPI0 overlay on boot - needed for at least March 1st 2015 Debian image for BBB, possibly for everything post uboot v2014.07/v2014.10/v2015.1 images.

`nano /boot/uEnv.txt`  

Add this line:  
`cape_enable=capemgr.enable_partno=ADAFRUIT-SPI0`

Also need to rebuild the initrd image so it includes the Adafruit SPI0 overlay, this will insert all overylays in /lib/firmware. Useful if you need to add future overlays for boot time application. Copied and updated from https://github.com/notro/fbtft/wiki/BeagleBone-Black

Create /etc/initramfs-tools/hooks/dtbo

```
#!/bin/sh

set -e

. /usr/share/initramfs-tools/hook-functions

# Copy Device Tree fragments
mkdir -p "${DESTDIR}/lib/firmware"
cp -p /lib/firmware/*.dtbo "${DESTDIR}/lib/firmware/"
```

Make executable

`$ sudo chmod +x /etc/initramfs-tools/hooks/dtbo`
Backup initrd:

`$ sudo cp /boot/initrd.img-\`uname - r\` /boot/uboot/initrd.img-\`uname -r\`.bak`

Create/update initramfs:

`$ sudo /usr/sbin/update-initramfs`

Reboot

After a reboot, you should see a the cape firmware load:  
`dmesg | grep -i replic`  

Enable the redeem service:  

First modify the redeem.service file to update redeem 'binary' location.
Since the software was sintalled form source, it is added to /usr/local
`nano /usr/src/redeem/systemd/redeem.service`

Edit line
`ExecStart=/usr/bin/redeem`
to
`ExecStart=/usr/local/bin/redeem`

Copy redeem systemd startup script into place, enable it for startup on boot and start it now.

```
cp /usr/src/redeem/systemd/redeem.service /lib/systemd/system/redeem.service  
systemctl enable redeem.service  
systemctl start redeem.service  
```

## Angstrom
For Angstrom the packages are outdated, install from source. For legacy packages, look here: 
[http://feeds.thing-printer.com/feeds/v2013.06/ipk/eglibc/armv7ahf-vfp-neon/machine/beaglebone/]

# Development:  
  Try to be PEP8 compliant: http://legacy.python.org/dev/peps/pep-0008/

<|MERGE_RESOLUTION|>--- conflicted
+++ resolved
@@ -14,15 +14,7 @@
 - Printer settings loaded from file  
 - Controllable via ethernet, USB, Manga Screen (Toggle on 4.3" LCD).   
 
-<<<<<<< HEAD
-Wiki: (http://wiki.thing-printer.com/index.php?title=Redeem)
-If you make changes that affect the config, try to update the wiki as well. 
-
-Ipk packets (for Angstrom/Opkg) are available: 
-  http://feeds.thing-printer.com/feeds/v2014.06/ipk/eglibc/armv7at2hf-vfp-neon/machine/beaglebone/
-=======
 [Redeem documentation on the wiki](http://wiki.thing-printer.com/index.php?title=Redeem)
->>>>>>> a2f659ce
 
 # Installation:  
 Most users should probably use the [Kamikaze CNC image](http://wiki.thing-printer.com/index.php?title=Kamikaze), it is a complete BeagleBone eMMC flasher image that comes with Redeem. 
@@ -155,5 +147,4 @@
 [http://feeds.thing-printer.com/feeds/v2013.06/ipk/eglibc/armv7ahf-vfp-neon/machine/beaglebone/]
 
 # Development:  
-  Try to be PEP8 compliant: http://legacy.python.org/dev/peps/pep-0008/
-
+  Try to be PEP8 compliant: http://legacy.python.org/dev/peps/pep-0008/