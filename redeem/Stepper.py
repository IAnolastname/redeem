#!/usr/bin/env python
"""
A Stepper Motor Driver class for Replicape.

Author: Elias Bakken
email: elias(dot)bakken(at)gmail(dot)com
Website: http://www.thing-printer.com
License: GNU GPL v3: http://www.gnu.org/copyleft/gpl.html

 Redeem is free software: you can redistribute it and/or modify
 it under the terms of the GNU General Public License as published by
 the Free Software Foundation, either version 3 of the License, or
 (at your option) any later version.

 Redeem is distributed in the hope that it will be useful,
 but WITHOUT ANY WARRANTY; without even the implied warranty of
 MERCHANTABILITY or FITNESS FOR A PARTICULAR PURPOSE.  See the
 GNU General Public License for more details.

 You should have received a copy of the GNU General Public License
 along with Redeem.  If not, see <http://www.gnu.org/licenses/>.
"""

import time
import logging
from Path import Path
from DAC import DAC, PWM_DAC
from ShiftRegister import ShiftRegister


class Stepper(object):

    all_steppers = list()
    
    def __init__(self, stepPin, dirPin, faultPin, dac_channel, shiftreg_nr, name, internalStepPin, internalDirPin):
        """ Init """
        self.dac_channel     = dac_channel  # Which channel on the dac is connected to this stepper
        self.stepPin         = stepPin
        self.dirPin          = dirPin
        self.faultPin        = faultPin
        self.name            = name
        self.enabled 	     = False	    
        self.in_use          = False        
        self.steps_pr_mm     = 1            
        self.microsteps      = 1.0     
        self.microstepping   = 0
        self.direction       = 1
        self.internalStepPin = (1 << internalStepPin)
        self.internalDirPin  = (1 << internalDirPin)

        # Set up the Shift register
        ShiftRegister.make()
        self.shift_reg = ShiftRegister.registers[shiftreg_nr]

    def get_state(self):
        """ Returns the current state """
        return self.state & 0xFF  # Return the state of the serial to parallel

    def update(self):
        """ Commits the changes	"""
        ShiftRegister.commit()  # Commit the serial to parallel

    # Higher level commands
    def set_steps_pr_mm(self, steps_pr_mm):
        """ Set the number of steps pr mm. """
        self.steps_pr_mm = steps_pr_mm
        self.mmPrStep = 1.0 / (steps_pr_mm * self.microsteps)
    
    def get_steps_pr_meter(self):
        """ Get the number of steps pr meter """
        return self.steps_pr_mm*self.microsteps * 1000.0

    def get_step_pin(self):
        """ The pin that steps, it looks like GPIO1_31 aso """
        return self.internalStepPin
    
    def get_dir_pin(self):
        """ Get the dir pin shifted into position """
        return self.internalDirPin

    def get_direction(self):
        return self.direction

    @staticmethod
    def commit():
        pass



"""
The bits in the shift register are as follows (Rev B1): 
Bit - name   - init val 
D0 = -		 = X (or servo enable)
D1 = CFG5    = 0 (Chopper blank time)
D2 = CFG4    = 0 (Choppper hysteresis)
D3 = CFG0    = 0 (Chopper off time)
D4 = CFG2    = 0 (microstepping)
D5 = CFG2-Z  = 0 (microstepping)
D6 = CFG1    = 0 (microstepping)
D7 = CFG1-Z  = 0 (microstepping)
"""

class Stepper_00B1(Stepper):

    def __init__(self, stepPin, dirPin, faultPin, dac_channel, shiftreg_nr, name, internalStepPin, internalDirPin):
        Stepper.__init__(self, stepPin, dirPin, faultPin, dac_channel, shiftreg_nr, name, internalStepPin, internalDirPin)
        self.dac    = PWM_DAC(dac_channel)
        self.state  = 0 # The initial state of shift register

    def set_microstepping(self, value, force_update=False):                
        """ Todo: Find an elegant way for this """
        EN_CFG1  = (1<<7)
        DIS_CFG1 = (0<<7)
        EN_CFG2  = (1<<5)
        DIS_CFG2 = (0<<5)
        CFG2_H   = (1<<4)
        CFG2_L   = (0<<4)
        CFG1_H   = (1<<6)
        CFG1_L   = (0<<6)

        if   value == 0:   # GND, GND
            state = EN_CFG2 | CFG2_L | EN_CFG1 | CFG1_L
            self.microsteps = 1
        elif value == 1: # GND, VCC
            state = EN_CFG2 | CFG2_L | EN_CFG1 | CFG1_H
            self.microsteps = 2
        elif value == 2: # GND, open
            state = EN_CFG2 | CFG2_L | DIS_CFG1 | CFG1_L
            self.microsteps = 2
        elif value == 3: # VCC, GND
            state = EN_CFG2 | CFG2_H | EN_CFG1 | CFG1_L
            self.microsteps = 4
        elif value == 4: # VCC, VCC
            state = EN_CFG2 | CFG2_H | EN_CFG1 | CFG1_H
            self.microsteps = 16
        elif value == 5: # VCC, open
            state = EN_CFG2 | CFG2_H | DIS_CFG1 | CFG1_L
            self.microsteps = 4
        elif value == 6: # open, GND
            state = DIS_CFG2 | CFG2_L | EN_CFG1 | CFG1_L
            self.microsteps = 16
        elif value == 7: # open, VCC
            state = DIS_CFG2 | CFG2_L | EN_CFG1 | CFG1_H
            self.microsteps = 4
        elif value == 8: # open, open
            state = DIS_CFG2 | CFG2_L | DIS_CFG1 | CFG1_L
            self.microsteps = 16

        self.shift_reg.set_state(state,0xF0)
        self.mmPrStep    = 1.0/(self.steps_pr_mm*self.microsteps)

        # update the Path class with new values
        stepper_num = Path.axis_to_index(self.name)
        Path.steps_pr_meter[stepper_num] = self.get_steps_pr_meter()
        logging.debug("Updated stepper "+self.name+" to microstepping "+str(value)+" = "+str(self.microsteps))   
        self.microstepping = value

    def set_current_value(self, i_rms):
        """ Current chopping limit (This is the value you can change) """
        self.current_value = i_rms
        
        r_sense = 0.1020              # External resistors + internal
        sqrt_2 = 1.41421356237

        v_iref = 2.5*(i_rms/1.92)
        if(v_iref > 2.5):
            logging.warning("Current ref for stepper "+self.name+" above limit (2.5 V). Setting to 2.5 V")
            v_iref = 2.5
        logging.debug("Setting votage to "+str(v_iref)+" for "+self.name)
        self.dac.set_voltage(v_iref)

    def set_disabled(self, force_update=False):
        if hasattr(Stepper, "printer"):
            Stepper.printer.enable.set_disabled()

    def set_enabled(self, force_update=False):
        if hasattr(Stepper, "printer"):
            Stepper.printer.enable.set_enabled()

    def set_decay(self, value):
        EN_CFG0  = (1<<3)
        DIS_CFG0 = (0<<3)
        EN_CFG4  = (1<<2)
        DIS_CFG4 = (0<<2)
        EN_CFG5  = (1<<1)
        DIS_CFG5 = (0<<1)

        if   value == 0:   # GND, GND, GND
            state = DIS_CFG0 | DIS_CFG4 | DIS_CFG5
        elif value == 1: # GND, GND, VCC
            state = DIS_CFG0 | DIS_CFG4 | EN_CFG5
        elif value == 2: # GND, VCC, GND
            state = DIS_CFG0 | EN_CFG4 | DIS_CFG5
        elif value == 3: # GND, VCC, VCC
            state = DIS_CFG0 | EN_CFG4 | EN_CFG5
        elif value == 4: # VCC, GND, GND
            state = EN_CFG0 | DIS_CFG4 | DIS_CFG5
        elif value == 5: # VCC, GND, VCC
            state = EN_CFG0 | DIS_CFG4 | EN_CFG5
        elif value == 6: # VCC, VCC, GND
           state = EN_CFG0 | EN_CFG4 | DIS_CFG5
        elif value == 7: # VCC, VCC, VCC
            state = EN_CFG0 | EN_CFG4 | EN_CFG5
        else: 
            logging.warning("Tried to set illegal value for stepper decay: "+str(value))
            return

<<<<<<< HEAD
        logging.debug("Before: "+bin(self.shift_reg.state))        
        self.shift_reg.set_state(state, 0x0F)
        
        logging.debug("After: "+bin(self.shift_reg.state))

        logging.debug("Stepper "+self.name+" has updated decay mode: "+str(value))
        
=======
        self.shift_reg.set_state(state, 0x0E)
        self.decay = value # For saving the setting with M500
>>>>>>> 75e19c1c

class Stepper_00B2(Stepper_00B1):

    def __init__(self, stepPin, dirPin, faultPin, dac_channel, shiftreg_nr, name, internalStepPin, internalDirPin):
        Stepper_00B1.__init__(self, stepPin, dirPin, faultPin, dac_channel, shiftreg_nr, name, internalStepPin, internalDirPin)
        self.dac    = PWM_DAC(dac_channel)
        self.state  = 0 # The initial state of shift register
    
    def set_disabled(self, force_update=False):
        if not self.enabled:
            return
        logging.debug("Disabling stepper "+self.name)
        # X, Y, Z steppers are on the first shift reg. Extruders have their own.  
        if self.name in ["X", "Y", "Z"]:
            ShiftRegister.registers[0].add_state(0x1)
        elif self.name == "E":
            ShiftRegister.registers[3].add_state(0x1)
        elif self.name == "H":
            ShiftRegister.registers[4].add_state(0x1)
        self.enabled = False

    def set_enabled(self, force_update=False):
        if self.enabled:
            return
        logging.debug("Enabling stepper "+self.name)
        # X, Y, Z steppers are on the first shift reg. Extruders have their own.  
        if self.name in ["X", "Y", "Z"]:
            ShiftRegister.registers[0].remove_state(0x1) # First bit low. 
        elif self.name == "E":
            ShiftRegister.registers[3].remove_state(0x1)
        elif self.name == "H":
            ShiftRegister.registers[4].remove_state(0x1)
        self.enabled = True

"""
The bits in the shift register are as follows (Rev A4) :
Bit - name   - init val 
D0 = -		   = X
D1 = MODE2   = 0
D2 = MODE1   = 0
D3 = MODE0   = 0
D4 = nENABLE = 0  - Enabled
D5 = DECAY   = 0  - Slow decay 
D6 = nSLEEP  = 1  - Not sleeping 
D7 = nRESET  = 1  - Not in reset mode
"""

class Stepper_00A4(Stepper):
    revision    = "A4"
    SLEEP       = 6
    ENABLED     = 4
    RESET       = 7
    DECAY       = 5

    def __init__(self, stepPin, dirPin, faultPin, dac_channel, shiftreg_nr, name, internalStepPin, internalDirPin):
        Stepper.__init__(self, stepPin, dirPin, faultPin, dac_channel, shiftreg_nr, name, internalStepPin, internalDirPin)
        self.dac        = DAC(dac_channel)
        self.dacvalue 	= 0x00   	    # The voltage value on the VREF		
        self.state      = (1<<Stepper_00A4.SLEEP)|(1<<Stepper_00A4.RESET)| (1<<Stepper_00A4.ENABLED) # The initial state of the inputs
        self.update()

    def set_enabled(self, force_update=False):
        """ Sets the Stepper enabled """
        if not self.enabled:
            self.state &= ~(1 << Stepper_00A4.ENABLED)
            self.enabled = True
        self.update()

    def set_disabled(self, force_update=False):
        """ Sets the Stepper disabled """
        if self.enabled:
            self.state |= (1 << Stepper_00A4.ENABLED)
            self.enabled = False
        self.update()

    def enable_sleepmode(self, force_update=False):
        """Logic high to enable device, logic low to enter
        low-power sleep mode. Internal pulldown."""
        self.state &= ~(1 << Stepper_00A4.SLEEP)
        self.update()

    def disable_sleepmode(self, force_update=False):
        """ Disables sleepmode (awake) """
        self.state |= (1<<Stepper_00A4.SLEEP)
        self.update()

    def reset(self, force_update=False):
        """nReset - Active-low reset input initializes the indexer
        logic and disables the H-bridge outputs.
        Internal pulldown."""
        self.state &= ~(1 << Stepper_00A4.RESET)
        self.update()
        time.sleep(0.001)
        self.state |= (1 << Stepper_00A4.RESET)
        self.update()
    
    def set_microstepping(self, value, force_update=False):        
        """ Microstepping (default = 0) 0 to 5 """        
        if not value in [0, 1, 2, 3, 4, 5]: # Full, half, 1/4, 1/8, 1/16, 1/32.
            logging.warning("Tried to set illegal microstepping value: {0} for stepper {1}".format(value, self.name))
            return
        self.microstepping = value
        self.microsteps  = 2**value     # 2^val
        # Keep bit 0, 4, 5, 6 intact but replace bit 1, 2, 3
        self.state = int("0b"+bin(self.state)[2:].rjust(8, '0')[:4]+bin(value)[2:].rjust(3, '0')[::-1]+"0", 2)
        #self.state = int("0b"+bin(self.state)[2:].rjust(8, '0')[:4]+bin(value)[2:].rjust(3, '0')+bin(self.state)[-1:], 2)
        self.mmPrStep    = 1.0/(self.steps_pr_mm*self.microsteps)

        # update the Path class with new values
        stepper_num = Path.axis_to_index(self.name)
        Path.steps_pr_meter[stepper_num] = self.get_steps_pr_meter()
        logging.debug("Updated stepper "+self.name+" to microstepping "+str(value)+" = "+str(self.microsteps))   
        self.update()

    def set_current_value(self, iChop):
        """ Current chopping limit (This is the value you can change) """
        self.current_value = iChop
        rSense = 0.1                  # Resistance for the
        v_out = iChop * 5.0 * rSense  # Calculated voltage out from the DAC
        self.dac.set_voltage(v_out)

    def set_decay(self, value, force_update=False):
        """ Decay mode, look in the data sheet """
        self.decay = value
        self.state &= ~(1 << Stepper_00A4.DECAY)        # bit 5
        self.state |= (value << Stepper_00A4.DECAY)
        self.update()

    def update(self):
        # Invert shizzle
        self.shift_reg.set_state(self.state)    
        #logging.debug("Updated stepper {} to enabled, state: {}".format(self.name, bin(self.state)))


"""
The bits in the shift register are as follows (Rev A3):
D0 = DECAY   = X
D1 = MODE0   = X
D2 = MODE1   = X
D3 = MODE2 	 = X
D4 = nRESET  = 1
D5 = nSLEEP  = 1
D6 = nENABLE = 0
D7 = -   		 = X
"""

class Stepper_00A3(Stepper_00A4):
    Stepper.revision = "A3"
    Stepper.ENABLED = 6
    Stepper.SLEEP = 5
    Stepper.RESET = 4
    Stepper.DECAY = 0
<|MERGE_RESOLUTION|>--- conflicted
+++ resolved
@@ -205,18 +205,8 @@
             logging.warning("Tried to set illegal value for stepper decay: "+str(value))
             return
 
-<<<<<<< HEAD
-        logging.debug("Before: "+bin(self.shift_reg.state))        
-        self.shift_reg.set_state(state, 0x0F)
-        
-        logging.debug("After: "+bin(self.shift_reg.state))
-
-        logging.debug("Stepper "+self.name+" has updated decay mode: "+str(value))
-        
-=======
         self.shift_reg.set_state(state, 0x0E)
         self.decay = value # For saving the setting with M500
->>>>>>> 75e19c1c
 
 class Stepper_00B2(Stepper_00B1):
 
