"""
Author: Elias Bakken
email: elias(dot)bakken(at)gmail(dot)com
Website: http://www.thing-printer.com
License: GNU GPL v3: http://www.gnu.org/copyleft/gpl.html

 Redeem is free software: you can redistribute it and/or modify
 it under the terms of the GNU General Public License as published by
 the Free Software Foundation, either version 3 of the License, or
 (at your option) any later version.

 Redeem is distributed in the hope that it will be useful,
 but WITHOUT ANY WARRANTY; without even the implied warranty of
 MERCHANTABILITY or FITNESS FOR A PARTICULAR PURPOSE.  See the
 GNU General Public License for more details.

 You should have received a copy of the GNU General Public License
 along with Redeem.  If not, see <http://www.gnu.org/licenses/>.
"""

import ConfigParser
import os
import logging


class CascadingConfigParser(ConfigParser.SafeConfigParser):
    def __init__(self, config_files):

        ConfigParser.SafeConfigParser.__init__(self)

        # Parse to real path
        self.config_files = []
        for config_file in config_files:
            self.config_files.append(os.path.realpath(config_file))

        # Parse all config files in list
        for config_file in self.config_files:
            if os.path.isfile(config_file):
                logging.info("Using config file " + config_file)
                self.readfp(open(config_file))
            else:
                logging.warning("Missing config file " + config_file)
                # Might also add command line options for overriding stuff

    def timestamp(self):
        """ Get the largest (newest) timestamp for all the config files. """
        ts = 0
        for config_file in self.config_files:
            if os.path.isfile(config_file):
                ts = max(ts, os.path.getmtime(config_file))
        return ts

    def parse_capes(self):
        """ Read the name and revision of each cape on the BeagleBone """
	self.replicape_revision = None
        self.reach_revision = None
        for busNumber in ["1","2"]:
            for addr in ["4", "5", "6", "7"]:
                try:
                    with open("/sys/bus/i2c/devices/"+busNumber+"-005"+addr+"/eeprom", "rb") as f:
                        data = f.read(100)
                        name = data[58:74].strip()
                        if name == "BB-BONE-REPLICAP":
                            self.replicape_revision = data[38:42]
                        elif name[:13] == "BB-BONE-REACH":
                            self.reach_revision = data[38:42]

                        if self.replicape_revision != None and self.reach_revision != None:
                            break
                except IOError as e:
                    pass

            if self.replicape_revision != None and self.reach_revision != None:
                    break
<<<<<<< HEAD


    
    def save(self, filename):
        """ Save the changed settings to local.cfg """
        current = CascadingConfigParser(self.config_files)

        # Get list of changed values
        to_save = []
        for section in self.sections():
            logging.debug(section)
            for option in self.options(section):                
                if self.get(section, option) != current.get(section, option):
                    logging.info("'"+str(self.get(section, option))+"'")
                    logging.info("'"+str(current.get(section, option))+"'")
                    val = self.get(section, option)
                    to_save.append([section, option, val])

        # Update local config with changed values
        local = ConfigParser.SafeConfigParser()
        local.readfp(open(filename, "r"))
        for opt in to_save:         
            section =  opt[0]
            option = opt[1]
            value = opt[2]
            if not local.has_section(section):
                local.add_section(section)
            local.set(section, option, value)
            logging.info("Update setting: "+option)

                    
        # Save changed values to file
        local.write(open(filename, "w+"))

=======
    
>>>>>>> af0ac380
<|MERGE_RESOLUTION|>--- conflicted
+++ resolved
@@ -52,7 +52,7 @@
 
     def parse_capes(self):
         """ Read the name and revision of each cape on the BeagleBone """
-	self.replicape_revision = None
+        self.replicape_revision = None
         self.reach_revision = None
         for busNumber in ["1","2"]:
             for addr in ["4", "5", "6", "7"]:
@@ -72,7 +72,6 @@
 
             if self.replicape_revision != None and self.reach_revision != None:
                     break
-<<<<<<< HEAD
 
 
     
@@ -107,6 +106,4 @@
         # Save changed values to file
         local.write(open(filename, "w+"))
 
-=======
-    
->>>>>>> af0ac380
+    