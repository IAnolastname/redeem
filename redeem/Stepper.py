--- conflicted
+++ resolved
@@ -50,39 +50,18 @@
 import logging
 from Path import Path
 
-spi2_0 = None
-spi2_1 = None
-
-# Load SPI module
 try:
-    from Adafruit_BBIO.SPI import SPI
-except ImportError:
-    try:
-        from spi import SPI
-    except ImportError:
-        pass
-
-if 'SPI' in globals():
+    from spi import SPI
     # init the SPI for the DAC
-    try:
-        spi2_0 = SPI(0, 0)
-    except IOError:
-        spi2_0 = SPI(1, 0)
+    spi2_0 = SPI(1, 0)	
     spi2_0.bpw = 8
     spi2_0.mode = 1
     # Init the SPI for the serial to parallel
-    try:
-<<<<<<< HEAD
-        spi2_1 = SPI(0, 1)
-    except IOError:
-        spi2_1 = SPI(1, 1)
+    spi2_1 = SPI(1, 1)	
     spi2_1.bpw = 8
     spi2_1.mode = 0
-else:
-    logging.warning("Unable to set up SPI")
-    spi2_0 = None
-    spi2_1 = None
-=======
+except ImportError:
+    try:
         from Adafruit_BBIO.SPI import SPI
         # init the SPI for the DAC
         spi2_0 = SPI(1, 0)
@@ -94,7 +73,6 @@
         spi2_1.mode = 0
     except ImportError:
         logging.warning("Unable to set up SPI")
->>>>>>> af0ac380
 
 class Stepper:
 
@@ -108,9 +86,6 @@
     @staticmethod
     def commit():
         """ Send the values to the serial to parallel chips """
-        if spi2_1 is None:
-            return
-        
         bytes = []
         for stepper in Stepper.all_steppers:
             bytes.append(stepper.get_state())
