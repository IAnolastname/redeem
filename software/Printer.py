--- conflicted
+++ resolved
@@ -20,13 +20,7 @@
         self.cold_ends=cold_ends
         self.path_planner=path_planner
 
-<<<<<<< HEAD
-        self.movement = Path.RELATIVE
-        self.feed_rate = 3000.0   
-        self.current_tool="E"
-=======
         self.comms = {} # Communication channels
->>>>>>> cecaad95
 
         self.factor         = 1.0
         self.movement       = Path.RELATIVE
