--- conflicted
+++ resolved
@@ -31,8 +31,7 @@
 import numpy as np
 
 try:
-    #from path_planner.PathPlannerNative import PathPlannerNative
-    from _PathPlannerNative import PathPlannerNative
+    from path_planner.PathPlannerNative import PathPlannerNative
 except Exception, e:
     logging.error("You have to compile the native path planner before running"
                   " Redeem. Make sure you have swig installed (apt-get "
@@ -54,7 +53,7 @@
         self.travel_length = {"X": 0.0, "Y": 0.0, "Z": 0.0, "E": 0.0, "H": 0.0}
         self.center_offset = {"X": 0.0, "Y": 0.0, "Z": 0.0, "E": 0.0, "H": 0.0}
         self.home_pos = {"X": 0.0, "Y": 0.0, "Z": 0.0, "E": 0.0, "H": 0.0}
-        self.prev = G92Path({"X": 0.0, "Y": 0.0, "Z": 0.0, "E": 0.0, "H": 0.0})
+        self.prev = G92Path({"X": 0.0, "Y": 0.0, "Z": 0.0, "E": 0.0, "H": 0.0}, 0)
         self.prev.set_prev(None)
 
         if pru_firmware:
@@ -84,15 +83,6 @@
 
         self.native_planner.runThread()
 
-<<<<<<< HEAD
-    def update_steps_pr_meter(self):
-        """ Update steps pr meter from the path """
-        self.native_planner.setAxisStepsPerMeter(tuple([long(Path.steps_pr_meter[i]) for i in range(3)]))
-
-        for i in range(Path.NUM_AXES - 3):
-            e = self.native_planner.getExtruder(i)
-            e.setAxisStepsPerMeter(long(Path.steps_pr_meter[i + 3]))
-=======
     def restart(self):
         self.native_planner.stopThread(True)        
         self.__init_path_planner()
@@ -101,7 +91,6 @@
         """ Update steps pr meter from the path """
         logging.debug("Setting Steps pr meter to: "+str(Path.steps_pr_meter))
         self.native_planner.setAxisStepsPerMeter(tuple(Path.steps_pr_meter))
->>>>>>> 75e19c1c
 
     def get_current_pos(self):
         """ Get the current pos as a dict """
@@ -344,11 +333,7 @@
         """ Add a path segment to the path planner """
         """ This code, and the native planner, needs to be updated for reach. """
         # Link to the previous segment in the chain
-        #logging.info("Adding path")
         new.set_prev(self.prev)
-
-        #logging.info("set prev done")
-        
 
         if new.compensation is not None:
             # Apply a backlash compensation move
@@ -383,7 +368,6 @@
             return 
 
         if not new.is_G92():
-            #logging.info("Queueing move from "+str(new.start_pos[:5])+" to "+str(new.end_pos[:5]))
             self.printer.ensure_steppers_enabled()
             #push this new segment   
 
