#!/usr/bin/env python
"""
A Stepper Motor Driver class for Replicape.

Author: Elias Bakken
email: elias(dot)bakken(at)gmail(dot)com
Website: http://www.thing-printer.com
License: GNU GPL v3: http://www.gnu.org/copyleft/gpl.html

 Redeem is free software: you can redistribute it and/or modify
 it under the terms of the GNU General Public License as published by
 the Free Software Foundation, either version 3 of the License, or
 (at your option) any later version.

 Redeem is distributed in the hope that it will be useful,
 but WITHOUT ANY WARRANTY; without even the implied warranty of
 MERCHANTABILITY or FITNESS FOR A PARTICULAR PURPOSE.  See the
 GNU General Public License for more details.

 You should have received a copy of the GNU General Public License
 along with Redeem.  If not, see <http://www.gnu.org/licenses/>.



The bits in the shift register are as follows (Rev A4) :
Bit - name   - init val 
D0 = -		   = X
D1 = MODE2   = 0
D2 = MODE1   = 0
D3 = MODE0   = 0
D4 = nENABLE = 0  - Enabled
D5 = DECAY   = 0  - Slow decay 
D6 = nSLEEP  = 1  - Not sleeping 
D7 = nRESET  = 1  - Not in reset mode



The bits in the shift register are as follows (Rev A3):
D0 = DECAY   = X
D1 = MODE0   = X
D2 = MODE1   = X
D3 = MODE2 	 = X
D4 = nRESET  = 1
D5 = nSLEEP  = 1
D6 = nENABLE = 0
D7 = -   		 = X
"""

import time
import logging
from Path import Path

try:
    from spi import SPI
    # init the SPI for the DAC
    spi2_0 = SPI(1, 0)	
    spi2_0.bpw = 8
    spi2_0.mode = 1
    # Init the SPI for the serial to parallel
    spi2_1 = SPI(1, 1)	
    spi2_1.bpw = 8
    spi2_1.mode = 0
except ImportError:
<<<<<<< HEAD
    spi2_0 = None
    spi2_1 = None

=======
    try:
        from Adafruit_BBIO.SPI import SPI
        # init the SPI for the DAC
        spi2_0 = SPI(0, 0)
        spi2_0.bpw = 8
        spi2_0.mode = 1
        # Init the SPI for the serial to parallel
        spi2_1 = SPI(0, 1)
        spi2_1.bpw = 8
        spi2_1.mode = 0
    except ImportError:
        logging.warning("Unable to set up SPI")
>>>>>>> 97011095

class Stepper:

    all_steppers = list()
    revision    = "A4"
    SLEEP       = 6
    ENABLED     = 4
    RESET       = 7
    DECAY       = 5
    
    @staticmethod
    def commit():
        """ Send the values to the serial to parallel chips """
        if spi2_1 is None:
            return

        bytes = []
        for stepper in Stepper.all_steppers:
            bytes.append(stepper.get_state())
        spi2_1.writebytes(bytes[::-1])

    def __init__(self, stepPin, dirPin, faultPin, dac_channel, name, endstop, internalStepPin, internalDirPin):
        """ Init """
        self.dac_channel     = dac_channel  # Which channel on the dac is connected to this stepper
        self.stepPin         = stepPin
        self.dirPin          = dirPin
        self.faultPin        = faultPin
        self.name            = name
        self.state           = (1<<Stepper.SLEEP)|(1<<Stepper.RESET)| (1<<Stepper.ENABLED) # The initial state of the inputs
        self.dacvalue 	     = 0x00   	    # The voltage value on the VREF		
        self.enabled 	     = False	    # Start disabled
        self.in_use          = False        # Is the stepper used?
        self.seconds_pr_step = 0.001        # Delay between each step (will be set by feed rate)
        self.steps_pr_mm     = 1            # Numer of steps pr mm. 
        self.microsteps      = 1.0          # Well, this is the microstep number
        self.pru_num         = -1           # PRU number, if any 
        self.direction       = 1
        self.endstop         = endstop
        self.internalStepPin = (1 << internalStepPin)
        self.internalDirPin = (1 << internalDirPin)
        Stepper.all_steppers.append(self)       # Add to list of steppers

    def get_endstop(self):
        return self.endstop

    def set_enabled(self, force_update=False):
        """ Sets the Stepper enabled """
        if not self.enabled:
            self.state &= ~(1 << Stepper.ENABLED)
            self.enabled = True
        if force_update:
            self.update()

    def set_disabled(self, force_update=False):
        """ Sets the Stepper disabled """
        if self.enabled:
            self.state |= (1 << Stepper.ENABLED)
            self.enabled = False
        if force_update:
            self.update()

    def enable_sleepmode(self, force_update=False):
        """Logic high to enable device, logic low to enter
        low-power sleep mode. Internal pulldown."""
        self.state &= ~(1 << Stepper.SLEEP)
        if force_update:
            self.update()

    def disable_sleepmode(self, force_update=False):
        """ Disables sleepmode (awake) """
        self.state |= (1<<Stepper.SLEEP)
        if force_update:
            self.update()

    def reset(self, force_update=False):
        """nReset - Active-low reset input initializes the indexer
        logic and disables the H-bridge outputs.
        Internal pulldown."""
        self.state &= ~(1 << Stepper.RESET)
        self.update()
        time.sleep(0.001)
        self.state |= (1 << Stepper.RESET)
        self.update()

    def set_microstepping(self, value, force_update=False):
        """ Microstepping (default = 0) 0 to 5 """
        if not value in [0, 1, 2, 3, 4, 5]: # Full, half, 1/4, 1/8, 1/16, 1/32.
            logging.warning("Tried to set illegal microstepping value: {0} for stepper {1}".format(value, self.name))
            return
        self.microsteps  = 2**value     # 2^val
        if Stepper.revision in ["A4", "A4A"]:
            # Keep bit 4, 5, 6, 7 intact but replace and reverse bit 1, 2, 3
            self.state = int("0b"+bin(self.state)[2:].rjust(8, '0')[:4]+bin(value)[2:].rjust(3, '0')[::-1]+"0", 2)
        else:
            # Keep bit 0, 4, 5, 6 intact but replace bit 1, 2, 3
            self.state = int("0b"+bin(self.state)[2:].rjust(8, '0')[:4]+bin(value)[2:].rjust(3, '0')+bin(self.state)[-1:], 2)
            #self.state = int("0b"+bin(self.state)[2:].rjust(8, '0')[:4]+bin(value)[2:].rjust(3, '0')+"0", 2)
        self.mmPrStep    = 1.0/(self.steps_pr_mm*self.microsteps)
        #logging.debug("Updated stepper "+self.name+" to microstepping "+str(self.microsteps))

        # update the Path class with new values
        stepper_num = Path.axis_to_index(self.name)
        Path.steps_pr_meter[stepper_num] = self.get_steps_pr_meter()

        if force_update:
            self.update()

    def set_decay(self, value, force_update=False):
        """ Decay mode, look in the data sheet """
        self.state &= ~(1 << Stepper.DECAY)        # bit 5
        self.state |= (value << Stepper.DECAY)
        if force_update: 
            self.update()

    def set_current_value(self, iChop):
        """ Current chopping limit (This is the value you can change) """
        if spi2_0 is None:
            return

        vRef = 3.3                   # Voltage reference on the DAC
        rSense = 0.1                 # Resistance for the
        vOut = iChop * 5.0 * rSense  # Calculated voltage out from the DAC

        self.dacval = int((vOut * 256.0) / vRef)
        byte1 = ((self.dacval & 0xF0) >> 4) | (self.dac_channel << 4)
        byte2 = (self.dacval & 0x0F) << 4
        spi2_0.writebytes([byte1, byte2])       # Update all channels

        # TODO: Change to only this channel (1<<dac_channel) ?
        spi2_0.writebytes([0xA0, 0xFF])

    def get_state(self):
        """ Returns the current state """
        return self.state & 0xFF  # Return the state of the serial to parallel

    def update(self):
        """ Commits the changes	"""
        Stepper.commit()  # Commit the serial to parallel

    # Higher level commands

    def set_feed_rate(self, feed_rate):
        """ Set the feed rate in mm/min """
        minutes_pr_mm = 1.0 / float(feed_rate)
        seconds_pr_mm = minutes_pr_mm * 60.0
        self.seconds_pr_step = self.mmPrStep*seconds_pr_mm

    def _setMMPrstep(self, mmPrStep):
        """ Sets the number of mm the stepper moves pr step.
        This must be measured and calibrated """
        self.mmPrStep = mmPrStep

    def set_steps_pr_mm(self, steps_pr_mm):
        """ Set the number of steps pr mm. """
        self.steps_pr_mm = steps_pr_mm
        self.mmPrStep = 1.0 / (steps_pr_mm * self.microsteps)
    
    def set_max_feed_rate(self, max_feed_rate):
        """ Well, you can only guess what this function does. """
        self.max_feed_rate = max_feed_rate

    def get_steps_pr_meter(self):
        """ Get the number of steps pr meter """
        return self.steps_pr_mm*self.microsteps * 1000.0

    def get_step_pin(self):
        """ The pin that steps, it looks like GPIO1_31 aso """
        return self.internalStepPin
    
    def get_dir_pin(self):
        """ Get the dir pin shifted into position """
        return self.internalDirPin

    def get_direction(self):
        return self.direction<|MERGE_RESOLUTION|>--- conflicted
+++ resolved
@@ -51,34 +51,20 @@
 from Path import Path
 
 try:
-    from spi import SPI
+    from Adafruit_BBIO.SPI import SPI
     # init the SPI for the DAC
-    spi2_0 = SPI(1, 0)	
+    spi2_0 = SPI(0, 0)	
     spi2_0.bpw = 8
     spi2_0.mode = 1
     # Init the SPI for the serial to parallel
-    spi2_1 = SPI(1, 1)	
+    spi2_1 = SPI(0, 1)	
     spi2_1.bpw = 8
     spi2_1.mode = 0
 except ImportError:
-<<<<<<< HEAD
+    logging.warning("Unable to set up SPI")
     spi2_0 = None
     spi2_1 = None
 
-=======
-    try:
-        from Adafruit_BBIO.SPI import SPI
-        # init the SPI for the DAC
-        spi2_0 = SPI(0, 0)
-        spi2_0.bpw = 8
-        spi2_0.mode = 1
-        # Init the SPI for the serial to parallel
-        spi2_1 = SPI(0, 1)
-        spi2_1.bpw = 8
-        spi2_1.mode = 0
-    except ImportError:
-        logging.warning("Unable to set up SPI")
->>>>>>> 97011095
 
 class Stepper:
 
