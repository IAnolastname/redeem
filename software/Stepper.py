#!/usr/bin/env python
'''
A Stepper Motor Driver class for Replicape. 

Author: Elias Bakken
email: elias.bakken@gmail.com
Website: http://www.thing-printer.com
License: CC BY-SA: http://creativecommons.org/licenses/by-sa/2.0/
'''

'''
<<<<<<< HEAD
The bits in the shift register are as follows (Rev A3A) :
D0 = DECAY   = X
D1 = MODE0   = X
D2 = MODE1   = X
D3 = MODE2   = X
D4 = nRESET  = 1
D5 = nSLEEP  = 1
D6 = nENABLE = 0
D7 =         = 0
=======
The bits in the shift register are as follows (Rev A4) :
Bit - name   - init val 
D0 = -		   = X
D1 = MODE2   = 0
D2 = MODE1   = 0
D3 = MODE0   = 0
D4 = nENABLE = 0  - Enabled
D5 = DECAY   = 0  - Slow decay 
D6 = nSLEEP  = 1  - Not sleeping 
D7 = nRESET  = 1  - Not in reset mode
>>>>>>> d330bf7b
'''

'''
The bits in the shift register are as follows (Rev A3):
D0 = DECAY   = X
D1 = MODE0   = X
D2 = MODE1   = X
D3 = MODE2 	 = X
D4 = nRESET  = 1
D5 = nSLEEP  = 1
D6 = nENABLE = 0
D7 = -   		 = X
'''

from spi import SPI
from threading import Thread
from EndStop import EndStop
import time
import logging

# init the SPI for the DAC
spi2_0 = SPI(1, 0)  
spi2_0.bpw = 8
spi2_0.mode = 1
# Init the SPI for the serial to parallel
spi2_1 = SPI(1, 1)  
spi2_1.bpw = 8
spi2_1.mode = 0

class Stepper:
    all_steppers = list()
    revision    = "A4"
    SLEEP       = 6
    ENABLED     = 4
    RESET       = 7
    DECAY       = 5
    
    ''' Send the values to the serial to parallel chips '''
    @staticmethod
    def commit():        
        bytes = []
<<<<<<< HEAD
        for stepper in Stepper.all_steppers:       
            bytes.append(stepper.getState())
        #txt = ", ".join([hex(b) for b in bytes[::-1]])
        #logging.debug("Writing SPI: "+txt)
=======
        for stepper in Stepper.all_steppers:	   
            bytes.append(stepper.get_state())
        txt = ", ".join([hex(b) for b in bytes[::-1]])
        logging.debug("Updating steppers: "+txt)
>>>>>>> d330bf7b
        spi2_1.writebytes(bytes[::-1])

    ''' Init'''
    def __init__(self, stepPin, dirPin, faultPin, dac_channel, name, direction, endstop, internalStepPin, internalDirPin):
        self.dac_channel     = dac_channel  # Which channel on the dac is connected to this stepper
        self.stepPin         = stepPin
        self.dirPin          = dirPin
        self.faultPin        = faultPin
        self.name            = name
<<<<<<< HEAD
        self.state           = (1<<4)|(1<<5)# The initial state of the inputs
        self.dacvalue        = 0x00         # The voltage value on the VREF     
        self.enabled         = False        # Start disabled
=======
        self.state           = (1<<Stepper.SLEEP)|(1<<Stepper.RESET)# The initial state of the inputs
        self.dacvalue 	     = 0x00   	    # The voltage value on the VREF		
        self.enabled 	     = False	      # Start disabled
>>>>>>> d330bf7b
        self.seconds_pr_step = 0.001        # Delay between each step (will be set by feed rate)
        self.steps_pr_mm     = 1            # Numer of steps pr mm. 
        self.microsteps      = 1.0          # Well, this is the microstep number
        self.pru_num         = -1           # PRU number, if any 
        self.direction       = direction
        self.endstop         = endstop
        self.internalStepPin = (1 << internalStepPin)
        self.internalDirPin = (1 << internalDirPin)
        Stepper.all_steppers.append(self)       # Add to list of steppers

    def getEndstop(self):
        return self.endstop

    ''' Sets the Stepper enabled '''
    def set_enabled(self, value=1, force_update=False):
        if not self.enabled:
<<<<<<< HEAD
            self.state &= ~(value<<6)
=======
            self.state &= ~(value<<Stepper.ENABLED)
>>>>>>> d330bf7b
            self.enabled = value
        if force_update: 
            self.update()
                
    ''' Sets the Stepper disabled '''
    def set_disabled(self, force_update=False):
        if self.enabled:
<<<<<<< HEAD
            self.state |= (1<<6)
=======
            self.state |= (1<<Stepper.ENABLED)
>>>>>>> d330bf7b
            self.enabled = False
        if force_update: 
            self.update()

    '''Logic high to enable device, logic low to enter
    low-power sleep mode. Internal pulldown.'''
<<<<<<< HEAD
    def enableSleepmode(self, force_update=False):
        self.state &= ~(1<<5)       
=======
    def enable_sleepmode(self, force_update=False):
        self.state &= ~(1<<Stepper.SLEEP)		
>>>>>>> d330bf7b
        if force_update: 
            self.update()


    ''' Disables sleepmode (awake) '''
<<<<<<< HEAD
    def disableSleepmode(self, force_update=False):
        self.state |= (1<<5)        
=======
    def disable_sleepmode(self, force_update=False):
        self.state |= (1<<Stepper.SLEEP)		
>>>>>>> d330bf7b
        if force_update: 
            self.update()

    '''nReset - Active-low reset input initializes the indexer
    logic and disables the H-bridge outputs.
    Internal pulldown.'''
    def reset(self, force_update=False):
<<<<<<< HEAD
        self.state &= ~(1<<4)
        self.update()
        time.sleep(0.001)
        self.state |= (1<<4)
=======
        self.state &= ~(1<<Stepper.RESET)
        self.update()
        time.sleep(0.001)
        self.state |= (1<<Stepper.RESET)
>>>>>>> d330bf7b
        self.update()

    ''' Microstepping (default = 0) 0 to 5 '''
    def set_microstepping(self, value, force_update=False):
        if not value in [0, 1, 2, 3, 4, 5]: # Full, half, 1/4, 1/8, 1/16, 1/32. 
            logging.warning("Tried to set illegal microstepping value: {0} for stepper {1}".format(value, self.name))
            return
<<<<<<< HEAD
        self.microsteps  = 2**value     
        self.state &= ~(7<<1)
        self.state |= (value << 1)
=======
        self.microsteps  = 2**value     # 2^val
        if Stepper.revision == "A4":
            # Keep bit 4, 5, 6, 7 intact but replace and reverse bit 1, 2, 3
            self.state = int("0b"+bin(self.state)[2:].rjust(8, '0')[:4]+bin(value)[2:].rjust(3, '0')[::-1]+"0", 2)
        else:
            # Keep bit 0, 4, 5, 6 intact but replace bit 1, 2, 3
            #self.state = int("0b"+bin(self.state)[2:].rjust(8, '0')[:4]+bin(value)[2:].rjust(3, '0')+bin(self.state)[-1:], 2)
            self.state = int("0b"+bin(self.state)[2:].rjust(8, '0')[:4]+bin(value)[2:].rjust(3, '0')+"0", 2)
>>>>>>> d330bf7b
        self.mmPrStep    = 1.0/(self.steps_pr_mm*self.microsteps)
        if force_update: 
            self.update()

    def set_decay(self, value, force_update=False):
        ''' Decay mode, look in the data sheet '''
<<<<<<< HEAD
        self.state &= ~(1<<0)        # bit 0 
        self.state |= (value<<0) 
=======
        self.state &= ~(1<<Stepper.DECAY)        # bit 5 
        self.state |= (value<<Stepper.DECAY) 
>>>>>>> d330bf7b
        if force_update: 
            self.update()

    ''' Current chopping limit (This is the value you can change) '''
    def set_current_value(self, iChop):        
        vRef = 3.3                              # Voltage reference on the DAC
        rSense = 0.1                            # Resistance for the 
        vOut = iChop*5.0*rSense                 # Calculated voltage out from the DAC 

        self.dacval = int((vOut*256.0)/vRef)
        byte1 = ((self.dacval & 0xF0)>>4) | (self.dac_channel<<4)
        byte2 = (self.dacval & 0x0F)<<4
        spi2_0.writebytes([byte1, byte2])       # Update all channels
        spi2_0.writebytes([0xA0, 0xFF])         # TODO: Change to only this channel (1<<dac_channel) ?


    ''' Returns the current state '''
<<<<<<< HEAD
    def getState(self):
        return self.state & 0xFF                # Return the state of the serial to parallel
=======
    def get_state(self):
        return self.state & 0xFF				# Return the state of the serial to parallel
>>>>>>> d330bf7b

    ''' Commits the changes '''
    def update(self):
        Stepper.commit()                        # Commit the serial to parallel

    '''
    Higher level commands 
    '''

    ''' Set the feed rate in mm/min '''
<<<<<<< HEAD
    def setFeedRate(self, feed_rate):       
=======
    def set_feed_rate(self, feed_rate):
>>>>>>> d330bf7b
        minutes_pr_mm = 1.0/float(feed_rate)
        seconds_pr_mm = minutes_pr_mm*60.0
        self.seconds_pr_step = self.mmPrStep*seconds_pr_mm
            
    ''' Sets the number of mm the stepper moves pr step. 
        This must be measured and calibrated '''
    def _setMMPrstep(self, mmPrStep):
        self.mmPrStep = mmPrStep

    ''' Set the number of steps pr mm. '''          
    def set_steps_pr_mm(self, steps_pr_mm):
        self.steps_pr_mm = steps_pr_mm
        self.mmPrStep = 1.0/(steps_pr_mm*self.microsteps)
    
    ''' Well, you can only guess what this function does. '''
    def set_max_feed_rate(self, max_feed_rate):
        self.max_feed_rate = max_feed_rate

    ''' Get the number of steps pr meter '''
    def get_steps_pr_meter(self):        
        return self.steps_pr_mm*self.microsteps*1000.0

    ''' The pin that steps, it looks like GPIO1_31 aso '''
    def get_step_pin(self):
        return self.internalStepPin
    
    ''' Get the dir pin shifted into position '''
    def get_dir_pin(self):
        return self.internalDirPin

    def get_direction(self):
        return self.direction



<|MERGE_RESOLUTION|>--- conflicted
+++ resolved
@@ -3,23 +3,12 @@
 A Stepper Motor Driver class for Replicape. 
 
 Author: Elias Bakken
-email: elias.bakken@gmail.com
+email: elias(dot)bakken(at)gmail(dot)com
 Website: http://www.thing-printer.com
 License: CC BY-SA: http://creativecommons.org/licenses/by-sa/2.0/
 '''
 
 '''
-<<<<<<< HEAD
-The bits in the shift register are as follows (Rev A3A) :
-D0 = DECAY   = X
-D1 = MODE0   = X
-D2 = MODE1   = X
-D3 = MODE2   = X
-D4 = nRESET  = 1
-D5 = nSLEEP  = 1
-D6 = nENABLE = 0
-D7 =         = 0
-=======
 The bits in the shift register are as follows (Rev A4) :
 Bit - name   - init val 
 D0 = -		   = X
@@ -30,7 +19,6 @@
 D5 = DECAY   = 0  - Slow decay 
 D6 = nSLEEP  = 1  - Not sleeping 
 D7 = nRESET  = 1  - Not in reset mode
->>>>>>> d330bf7b
 '''
 
 '''
@@ -47,20 +35,20 @@
 
 from spi import SPI
 from threading import Thread
-from EndStop import EndStop
 import time
 import logging
 
 # init the SPI for the DAC
-spi2_0 = SPI(1, 0)  
+spi2_0 = SPI(1, 0)	
 spi2_0.bpw = 8
 spi2_0.mode = 1
 # Init the SPI for the serial to parallel
-spi2_1 = SPI(1, 1)  
+spi2_1 = SPI(1, 1)	
 spi2_1.bpw = 8
 spi2_1.mode = 0
 
 class Stepper:
+
     all_steppers = list()
     revision    = "A4"
     SLEEP       = 6
@@ -72,17 +60,10 @@
     @staticmethod
     def commit():        
         bytes = []
-<<<<<<< HEAD
-        for stepper in Stepper.all_steppers:       
-            bytes.append(stepper.getState())
-        #txt = ", ".join([hex(b) for b in bytes[::-1]])
-        #logging.debug("Writing SPI: "+txt)
-=======
         for stepper in Stepper.all_steppers:	   
             bytes.append(stepper.get_state())
         txt = ", ".join([hex(b) for b in bytes[::-1]])
         logging.debug("Updating steppers: "+txt)
->>>>>>> d330bf7b
         spi2_1.writebytes(bytes[::-1])
 
     ''' Init'''
@@ -92,15 +73,9 @@
         self.dirPin          = dirPin
         self.faultPin        = faultPin
         self.name            = name
-<<<<<<< HEAD
-        self.state           = (1<<4)|(1<<5)# The initial state of the inputs
-        self.dacvalue        = 0x00         # The voltage value on the VREF     
-        self.enabled         = False        # Start disabled
-=======
         self.state           = (1<<Stepper.SLEEP)|(1<<Stepper.RESET)# The initial state of the inputs
         self.dacvalue 	     = 0x00   	    # The voltage value on the VREF		
         self.enabled 	     = False	      # Start disabled
->>>>>>> d330bf7b
         self.seconds_pr_step = 0.001        # Delay between each step (will be set by feed rate)
         self.steps_pr_mm     = 1            # Numer of steps pr mm. 
         self.microsteps      = 1.0          # Well, this is the microstep number
@@ -117,48 +92,30 @@
     ''' Sets the Stepper enabled '''
     def set_enabled(self, value=1, force_update=False):
         if not self.enabled:
-<<<<<<< HEAD
-            self.state &= ~(value<<6)
-=======
             self.state &= ~(value<<Stepper.ENABLED)
->>>>>>> d330bf7b
             self.enabled = value
         if force_update: 
             self.update()
-                
+            	
     ''' Sets the Stepper disabled '''
     def set_disabled(self, force_update=False):
         if self.enabled:
-<<<<<<< HEAD
-            self.state |= (1<<6)
-=======
             self.state |= (1<<Stepper.ENABLED)
->>>>>>> d330bf7b
             self.enabled = False
         if force_update: 
             self.update()
 
     '''Logic high to enable device, logic low to enter
     low-power sleep mode. Internal pulldown.'''
-<<<<<<< HEAD
-    def enableSleepmode(self, force_update=False):
-        self.state &= ~(1<<5)       
-=======
     def enable_sleepmode(self, force_update=False):
         self.state &= ~(1<<Stepper.SLEEP)		
->>>>>>> d330bf7b
         if force_update: 
             self.update()
 
 
     ''' Disables sleepmode (awake) '''
-<<<<<<< HEAD
-    def disableSleepmode(self, force_update=False):
-        self.state |= (1<<5)        
-=======
     def disable_sleepmode(self, force_update=False):
         self.state |= (1<<Stepper.SLEEP)		
->>>>>>> d330bf7b
         if force_update: 
             self.update()
 
@@ -166,17 +123,10 @@
     logic and disables the H-bridge outputs.
     Internal pulldown.'''
     def reset(self, force_update=False):
-<<<<<<< HEAD
-        self.state &= ~(1<<4)
-        self.update()
-        time.sleep(0.001)
-        self.state |= (1<<4)
-=======
         self.state &= ~(1<<Stepper.RESET)
         self.update()
         time.sleep(0.001)
         self.state |= (1<<Stepper.RESET)
->>>>>>> d330bf7b
         self.update()
 
     ''' Microstepping (default = 0) 0 to 5 '''
@@ -184,33 +134,22 @@
         if not value in [0, 1, 2, 3, 4, 5]: # Full, half, 1/4, 1/8, 1/16, 1/32. 
             logging.warning("Tried to set illegal microstepping value: {0} for stepper {1}".format(value, self.name))
             return
-<<<<<<< HEAD
-        self.microsteps  = 2**value     
-        self.state &= ~(7<<1)
-        self.state |= (value << 1)
-=======
         self.microsteps  = 2**value     # 2^val
         if Stepper.revision == "A4":
             # Keep bit 4, 5, 6, 7 intact but replace and reverse bit 1, 2, 3
             self.state = int("0b"+bin(self.state)[2:].rjust(8, '0')[:4]+bin(value)[2:].rjust(3, '0')[::-1]+"0", 2)
         else:
             # Keep bit 0, 4, 5, 6 intact but replace bit 1, 2, 3
-            #self.state = int("0b"+bin(self.state)[2:].rjust(8, '0')[:4]+bin(value)[2:].rjust(3, '0')+bin(self.state)[-1:], 2)
-            self.state = int("0b"+bin(self.state)[2:].rjust(8, '0')[:4]+bin(value)[2:].rjust(3, '0')+"0", 2)
->>>>>>> d330bf7b
+            self.state = int("0b"+bin(self.state)[2:].rjust(8, '0')[:4]+bin(value)[2:].rjust(3, '0')+bin(self.state)[-1:], 2)
+            #self.state = int("0b"+bin(self.state)[2:].rjust(8, '0')[:4]+bin(value)[2:].rjust(3, '0')+"0", 2)
         self.mmPrStep    = 1.0/(self.steps_pr_mm*self.microsteps)
         if force_update: 
             self.update()
 
     def set_decay(self, value, force_update=False):
         ''' Decay mode, look in the data sheet '''
-<<<<<<< HEAD
-        self.state &= ~(1<<0)        # bit 0 
-        self.state |= (value<<0) 
-=======
         self.state &= ~(1<<Stepper.DECAY)        # bit 5 
         self.state |= (value<<Stepper.DECAY) 
->>>>>>> d330bf7b
         if force_update: 
             self.update()
 
@@ -228,32 +167,23 @@
 
 
     ''' Returns the current state '''
-<<<<<<< HEAD
-    def getState(self):
-        return self.state & 0xFF                # Return the state of the serial to parallel
-=======
     def get_state(self):
         return self.state & 0xFF				# Return the state of the serial to parallel
->>>>>>> d330bf7b
-
-    ''' Commits the changes '''
+
+    ''' Commits the changes	'''
     def update(self):
-        Stepper.commit()                        # Commit the serial to parallel
+        Stepper.commit()						# Commit the serial to parallel
 
     '''
     Higher level commands 
     '''
 
     ''' Set the feed rate in mm/min '''
-<<<<<<< HEAD
-    def setFeedRate(self, feed_rate):       
-=======
     def set_feed_rate(self, feed_rate):
->>>>>>> d330bf7b
         minutes_pr_mm = 1.0/float(feed_rate)
         seconds_pr_mm = minutes_pr_mm*60.0
         self.seconds_pr_step = self.mmPrStep*seconds_pr_mm
-            
+			
     ''' Sets the number of mm the stepper moves pr step. 
         This must be measured and calibrated '''
     def _setMMPrstep(self, mmPrStep):
