--- conflicted
+++ resolved
@@ -10,14 +10,10 @@
 """
 from __future__ import absolute_import
 
-<<<<<<< HEAD
-from GCodeCommand import GCodeCommand
+from .GCodeCommand import GCodeCommand
 import numpy as np
 import logging
 from six import iteritems
-=======
-from .GCodeCommand import GCodeCommand
->>>>>>> dbb0cb9a
 
 
 class M562(GCodeCommand):
