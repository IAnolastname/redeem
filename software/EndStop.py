#!/usr/bin/env python
'''
A class that listens for a button press 
and sends an event if that happens.

Author: Elias Bakken
email: elias(dot)bakken(at)gmail(dot)com
Website: http://www.thing-printer.com
License: CC BY-SA: http://creativecommons.org/licenses/by-sa/2.0/
'''

from threading import Thread
import logging
import re

class EndStop:
<<<<<<< HEAD
    # pin is the pin where the connector is attached. 
    def __init__(self, pin, key_code, name):
        self.pin = pin
=======

    callback = None                 # Override this to get events
    inputdev = "/dev/input/event0"  # File to listen to events

    def __init__(self, key_code, name, invert=False):
>>>>>>> d330bf7b
        self.key_code = key_code
        self.name = name
        self.invert = invert
        self.t = Thread(target=self._wait_for_event)
        self.t.daemon = True
        self.path_planner = None
        self.hit = True
        self.t.start()
<<<<<<< HEAD
	   
    def setInitialValue(self,v):
        self.hit=v

    def set_path_planner(self,planner):
        self.path_planner=planner

    def isHit(self):
        return self.hit

    def get_gpio_bank_and_pin(self):
        matches=re.compile('GPIO([0-9])_([0-9]+)').search(self.pin)
        tup =  matches.group(1,2)

        tup = (int(tup[0]), int(tup[1]))

        return tup

    def get_pin(self):
        return self.pin

    def wait_for_event(self):
        #logging.debug("Waiting for end-stop events...")
        evt_file = open("/dev/input/event0", "rb")
=======
	
    def _wait_for_event(self):
        evt_file = open(EndStop.inputdev, "rb")
>>>>>>> d330bf7b
        while True:
            evt = evt_file.read(16) # Read the event
            evt_file.read(16)       # Discard the debounce event (or whatever)
            code = ord(evt[10])            
            direction  = "down" if ord(evt[12]) else "up"
<<<<<<< HEAD
            if direction == "up" and code == self.key_code:
                self.hit = True          
                #if self.path_planner != None: self.path_planner.interrupt_move();
                logging.warning("End Stop " + self.name +" hit! Disabling all steppers")
            elif direction == "down" and code == self.key_code:
                self.hit = False  

=======
            if code == self.key_code and EndStop.callback != None:
                if self.invert == False and direction == "down":
                    EndStop.callback(self)
                elif self.invert == True and direction == "up":
                    EndStop.callback(self)
>>>>>>> d330bf7b

if __name__ == '__main__':
    evt_file = open("/dev/input/event1", "rb")
    while True:
        evt = evt_file.read(16) # Read the event
        evt_file.read(16)       # Discard the debounce event 
        code = ord(evt[10])
        direction  = "down" if ord(evt[12]) else "up"
        print "Switch "+str(code)+" "+direction<|MERGE_RESOLUTION|>--- conflicted
+++ resolved
@@ -12,19 +12,15 @@
 from threading import Thread
 import logging
 import re
+from Stepper import Stepper
 
 class EndStop:
-<<<<<<< HEAD
-    # pin is the pin where the connector is attached. 
-    def __init__(self, pin, key_code, name):
-        self.pin = pin
-=======
 
     callback = None                 # Override this to get events
     inputdev = "/dev/input/event0"  # File to listen to events
 
-    def __init__(self, key_code, name, invert=False):
->>>>>>> d330bf7b
+    def __init__(self, pin, key_code, name, invert=False):
+        self.pin = pin
         self.key_code = key_code
         self.name = name
         self.invert = invert
@@ -33,7 +29,6 @@
         self.path_planner = None
         self.hit = True
         self.t.start()
-<<<<<<< HEAD
 	   
     def setInitialValue(self,v):
         self.hit=v
@@ -55,34 +50,19 @@
     def get_pin(self):
         return self.pin
 
-    def wait_for_event(self):
+    def _wait_for_event(self):
         #logging.debug("Waiting for end-stop events...")
-        evt_file = open("/dev/input/event0", "rb")
-=======
-	
-    def _wait_for_event(self):
         evt_file = open(EndStop.inputdev, "rb")
->>>>>>> d330bf7b
         while True:
             evt = evt_file.read(16) # Read the event
             evt_file.read(16)       # Discard the debounce event (or whatever)
             code = ord(evt[10])            
             direction  = "down" if ord(evt[12]) else "up"
-<<<<<<< HEAD
-            if direction == "up" and code == self.key_code:
-                self.hit = True          
-                #if self.path_planner != None: self.path_planner.interrupt_move();
-                logging.warning("End Stop " + self.name +" hit! Disabling all steppers")
-            elif direction == "down" and code == self.key_code:
-                self.hit = False  
-
-=======
             if code == self.key_code and EndStop.callback != None:
                 if self.invert == False and direction == "down":
                     EndStop.callback(self)
                 elif self.invert == True and direction == "up":
                     EndStop.callback(self)
->>>>>>> d330bf7b
 
 if __name__ == '__main__':
     evt_file = open("/dev/input/event1", "rb")
