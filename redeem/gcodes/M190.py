--- conflicted
+++ resolved
@@ -14,18 +14,13 @@
 except ImportError:
     from redeem.Gcode import Gcode
 
+
 class M190(GCodeCommand):
-
     def execute(self, g):
         temperature = float(g.get_value_by_letter("S"))
         self.printer.heaters['HBP'].set_target_temperature(temperature)
-<<<<<<< HEAD
         self.printer.processor.execute(Gcode({"message": "M116 P-1",  # P-1 = HBP
-                                              "prot": g.prot}))
-=======
-        self.printer.processor.execute(Gcode({"message": "M116",
                                               "parent": g}))
->>>>>>> 2eec7949
 
     def get_description(self):
         return "Set heated bed temperature and wait for it to be reached"
