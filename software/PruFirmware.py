'''
PruFirmware.py file for Replicape. 

Handles the compilation of the PRU firmware based on the different printer settings on the fly.

Author: Mathieu Monney
email: zittix(at)xwaves(dot)net
Website: http://www.thing-printer.com
License: CC BY-SA: http://creativecommons.org/licenses/by-sa/2.0/
'''

import os
import logging
import subprocess

class PruFirmware:

<<<<<<< HEAD
    def __init__(self, firmware_source_file, binary_filename, revision, config_filename, config_parser,compiler,end_stops):
=======
    def __init__(self, firmware_source_file0, binary_filename0, revision, config_filename, config_parser,compiler):
>>>>>>> 6863906a
        """Create and initialize a PruFirmware

        Parameters
        ----------

        firmware_source_file : string
            The path to the firmware source to use to produce the firmware
        binary_filename : string
            Full path to the file where to store the final firmware file without the extension (without .bin)
        revision : string
            The revision of the board (A3 or A4)
        config_filename : string
            The full path to the configuration file
        config_parser : ConfigParser
            The config parser with the config file already loaded
        compiler : string
            Path to the pasm compiler
        end_stops : Dictionary of EndStop
            Dictionary of all end stops
               
        """

        
        firmware_source_file1 = "/usr/src/redeem/firmware/firmware_endstops.p"
        binary_filename1 = "/usr/src/redeem/firmware/firmware_endstops.bin"
    
        self.firmware_source_file0 = os.path.realpath(firmware_source_file0)
        self.firmware_source_file1 = os.path.realpath(firmware_source_file1)
        self.binary_filename0 = os.path.realpath(binary_filename0)
        self.binary_filename1 = os.path.realpath(binary_filename1)
        self.revision = revision
        self.config_filename = os.path.realpath(config_filename)
        self.config = config_parser
        self.compiler = os.path.realpath(compiler)
        self.end_stops = end_stops

        #Remove the bin extension of the firmware output filename
        if os.path.splitext(self.binary_filename0)[1]!='.bin':
            logging.error('Invalid binary output filename on file 0. It should have the .bin extension.')
            raise RuntimeError('Invalid binary output filename on file 0. It should have the .bin extension.')

        if os.path.splitext(self.binary_filename1)[1]!='.bin':
            logging.error('Invalid binary output filename on file 1. It should have the .bin extension.')
            raise RuntimeError('Invalid binary output filenameon file 1. It should have the .bin extension.')

        self.binary_filename_compiler0 = os.path.splitext(self.binary_filename0)[0]
        self.binary_filename_compiler1 = os.path.splitext(self.binary_filename1)[0]

        if not os.path.exists(self.compiler):
            logging.error('PASM compiler not found. Go to the firmware directory and issue the `make` command.')
            raise RuntimeError('PASM compiler not found.')

    ''' Returns True if the firmware needs recompilation '''
    def is_needing_firmware_compilation(self):
        config_mtime  = os.path.getmtime(self.config_filename) #modif time of config file

        if os.path.exists(self.binary_filename0):
            #Check if we need to rebuild the firmware
            fw_mtime      = os.path.getmtime(self.binary_filename0) #modif time of firmware file
            fw_src_mtime  = os.path.getmtime(self.firmware_source_file0) #modif time of firmware source file
            if fw_mtime  >= config_mtime and fw_mtime>=fw_src_mtime: #already up to date
                return False

        if os.path.exists(self.binary_filename1):
            #Check if we need to rebuild the firmware
            fw_mtime      = os.path.getmtime(self.binary_filename1) #modif time of firmware file
            fw_src_mtime  = os.path.getmtime(self.firmware_source_file1) #modif time of firmware source file
            if fw_mtime  >= config_mtime and fw_mtime>=fw_src_mtime: #already up to date
                return False

        return True

    def produce_firmware(self):
        if not self.is_needing_firmware_compilation():
            return True

        # Revision define
        revision = "-DREV_A3" if self.revision == "A3" else "-DREV_A4"
        
        cmd0 = [self.compiler,'-b', revision]
        cmd1 = [self.compiler,'-b', revision]

<<<<<<< HEAD
        #Add stepper config
=======
        # Define direction
>>>>>>> 6863906a
        for s in ['x','y','z','e','h']:
            cmd0.append('-DSTEPPER_'+s.upper()+'_DIRECTION='+("0" if self.config.getint('Steppers', 'direction_'+s)>0 else "1"))

<<<<<<< HEAD
        #Add endstop config

        #FIXME: Put everything in a header file included by the firmware as the command line is too big

        #Min X
        (pin,bank) = self.end_stops["X1"].get_gpio_bank_and_pin()
        cmd.extend(['-DSTEPPER_X_END_MIN_PIN='+str(pin),'-DSTEPPER_X_END_MIN_BANK=GPIO_'+str(bank)+'_IN']);

        #Min Y
        (pin,bank) = self.end_stops["Y1"].get_gpio_bank_and_pin()
        cmd.extend(['-DSTEPPER_Y_END_MIN_PIN='+str(pin),'-DSTEPPER_Y_END_MIN_BANK=GPIO_'+str(bank)+'_IN']);

        #Min Z
        (pin,bank) = self.end_stops["Z1"].get_gpio_bank_and_pin()
        cmd.extend(['-DSTEPPER_X_END_MIN_PIN='+str(pin),'-DSTEPPER_Z_END_MIN_BANK=GPIO_'+str(bank)+'_IN']);

        #Max X
        (pin,bank) = self.end_stops["X2"].get_gpio_bank_and_pin()
        cmd.extend(['-DSTEPPER_X_END_MAX_PIN='+str(pin),'-DSTEPPER_X_END_MAX_BANK=GPIO_'+str(bank)+'_IN']);

        #Max Y
        (pin,bank) = self.end_stops["Y2"].get_gpio_bank_and_pin()
        cmd.extend(['-DSTEPPER_Y_END_MAX_PIN='+str(pin),'-DSTEPPER_Y_END_MAX_BANK=GPIO_'+str(bank)+'_IN']);

        #Max Z
        (pin,bank) = self.end_stops["Z2"].get_gpio_bank_and_pin()
        cmd.extend(['-DSTEPPER_X_END_MAX_PIN='+str(pin),'-DSTEPPER_Z_END_MAX_BANK=GPIO_'+str(bank)+'_IN']);

=======
        # Construct the inversion mask
        inversion_mask = "-DINVERSION_MASK=0b00"
        for axis in ["X1", "X2", "Y1", "Y2", "Z1", "Z2"]:
            inversion_mask += "1" if self.config.getboolean('Endstops', 'invert_'+axis) else "0"

        cmd1.append(inversion_mask)
>>>>>>> 6863906a

        # Construct the endstop lookup table. 
        for axis in ["X1", "X2", "Y1", "Y2", "Z1", "Z2"]:
            cmd1.append("-DSTEPPER_MASK_"+axis+"="+self.config.get('Endstops', 'lookup_mask_'+axis))

        cmd0.extend([self.firmware_source_file0, self.binary_filename_compiler0])
        cmd1.extend([self.firmware_source_file1, self.binary_filename_compiler1])

        logging.debug("Compiling firmware 0 with "+' '.join(cmd0))
        try:
            subprocess.check_output(cmd0, stderr=subprocess.STDOUT)
            logging.debug("Compilation succeeded.")
        except subprocess.CalledProcessError as e:
            logging.exception('Error while compiling firmware: ')
            logging.error('Command output:'+e.output)
            return False

        logging.debug("Compiling firmware 1 with "+' '.join(cmd1))
        try:
            subprocess.check_output(cmd1, stderr=subprocess.STDOUT)
            logging.debug("Compilation succeeded.")
        except subprocess.CalledProcessError as e:
            logging.exception('Error while compiling firmware: ')
            logging.error('Command output:'+e.output)
            return False

        return True

    ''' Return the path to the firmware bin file, None if the firmware cannot be produced. '''
    def get_firmware(self, prunum = 0):
        if prunum == 0:
            if not os.path.exists(self.binary_filename0) or self.is_needing_firmware_compilation():
                if not self.produce_firmware():
                    return None
            return self.binary_filename0
        else:
            if not os.path.exists(self.binary_filename1) or self.is_needing_firmware_compilation():
                if not self.produce_firmware():
                    return None
            return self.binary_filename1
    <|MERGE_RESOLUTION|>--- conflicted
+++ resolved
@@ -15,11 +15,7 @@
 
 class PruFirmware:
 
-<<<<<<< HEAD
-    def __init__(self, firmware_source_file, binary_filename, revision, config_filename, config_parser,compiler,end_stops):
-=======
     def __init__(self, firmware_source_file0, binary_filename0, revision, config_filename, config_parser,compiler):
->>>>>>> 6863906a
         """Create and initialize a PruFirmware
 
         Parameters
@@ -102,51 +98,44 @@
         cmd0 = [self.compiler,'-b', revision]
         cmd1 = [self.compiler,'-b', revision]
 
-<<<<<<< HEAD
-        #Add stepper config
-=======
         # Define direction
->>>>>>> 6863906a
         for s in ['x','y','z','e','h']:
             cmd0.append('-DSTEPPER_'+s.upper()+'_DIRECTION='+("0" if self.config.getint('Steppers', 'direction_'+s)>0 else "1"))
 
-<<<<<<< HEAD
-        #Add endstop config
+        # #Add endstop config
 
-        #FIXME: Put everything in a header file included by the firmware as the command line is too big
+        # #FIXME: Put everything in a header file included by the firmware as the command line is too big
 
-        #Min X
-        (pin,bank) = self.end_stops["X1"].get_gpio_bank_and_pin()
-        cmd.extend(['-DSTEPPER_X_END_MIN_PIN='+str(pin),'-DSTEPPER_X_END_MIN_BANK=GPIO_'+str(bank)+'_IN']);
+        # #Min X
+        # (pin,bank) = self.end_stops["X1"].get_gpio_bank_and_pin()
+        # cmd.extend(['-DSTEPPER_X_END_MIN_PIN='+str(pin),'-DSTEPPER_X_END_MIN_BANK=GPIO_'+str(bank)+'_IN']);
 
-        #Min Y
-        (pin,bank) = self.end_stops["Y1"].get_gpio_bank_and_pin()
-        cmd.extend(['-DSTEPPER_Y_END_MIN_PIN='+str(pin),'-DSTEPPER_Y_END_MIN_BANK=GPIO_'+str(bank)+'_IN']);
+        # #Min Y
+        # (pin,bank) = self.end_stops["Y1"].get_gpio_bank_and_pin()
+        # cmd.extend(['-DSTEPPER_Y_END_MIN_PIN='+str(pin),'-DSTEPPER_Y_END_MIN_BANK=GPIO_'+str(bank)+'_IN']);
 
-        #Min Z
-        (pin,bank) = self.end_stops["Z1"].get_gpio_bank_and_pin()
-        cmd.extend(['-DSTEPPER_X_END_MIN_PIN='+str(pin),'-DSTEPPER_Z_END_MIN_BANK=GPIO_'+str(bank)+'_IN']);
+        # #Min Z
+        # (pin,bank) = self.end_stops["Z1"].get_gpio_bank_and_pin()
+        # cmd.extend(['-DSTEPPER_X_END_MIN_PIN='+str(pin),'-DSTEPPER_Z_END_MIN_BANK=GPIO_'+str(bank)+'_IN']);
 
-        #Max X
-        (pin,bank) = self.end_stops["X2"].get_gpio_bank_and_pin()
-        cmd.extend(['-DSTEPPER_X_END_MAX_PIN='+str(pin),'-DSTEPPER_X_END_MAX_BANK=GPIO_'+str(bank)+'_IN']);
+        # #Max X
+        # (pin,bank) = self.end_stops["X2"].get_gpio_bank_and_pin()
+        # cmd.extend(['-DSTEPPER_X_END_MAX_PIN='+str(pin),'-DSTEPPER_X_END_MAX_BANK=GPIO_'+str(bank)+'_IN']);
 
-        #Max Y
-        (pin,bank) = self.end_stops["Y2"].get_gpio_bank_and_pin()
-        cmd.extend(['-DSTEPPER_Y_END_MAX_PIN='+str(pin),'-DSTEPPER_Y_END_MAX_BANK=GPIO_'+str(bank)+'_IN']);
+        # #Max Y
+        # (pin,bank) = self.end_stops["Y2"].get_gpio_bank_and_pin()
+        # cmd.extend(['-DSTEPPER_Y_END_MAX_PIN='+str(pin),'-DSTEPPER_Y_END_MAX_BANK=GPIO_'+str(bank)+'_IN']);
 
-        #Max Z
-        (pin,bank) = self.end_stops["Z2"].get_gpio_bank_and_pin()
-        cmd.extend(['-DSTEPPER_X_END_MAX_PIN='+str(pin),'-DSTEPPER_Z_END_MAX_BANK=GPIO_'+str(bank)+'_IN']);
+        # #Max Z
+        # (pin,bank) = self.end_stops["Z2"].get_gpio_bank_and_pin()
+        # cmd.extend(['-DSTEPPER_X_END_MAX_PIN='+str(pin),'-DSTEPPER_Z_END_MAX_BANK=GPIO_'+str(bank)+'_IN']);
 
-=======
         # Construct the inversion mask
         inversion_mask = "-DINVERSION_MASK=0b00"
         for axis in ["X1", "X2", "Y1", "Y2", "Z1", "Z2"]:
             inversion_mask += "1" if self.config.getboolean('Endstops', 'invert_'+axis) else "0"
 
         cmd1.append(inversion_mask)
->>>>>>> 6863906a
 
         # Construct the endstop lookup table. 
         for axis in ["X1", "X2", "Y1", "Y2", "Z1", "Z2"]:
