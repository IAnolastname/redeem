--- conflicted
+++ resolved
@@ -51,16 +51,13 @@
             all_ok[0] |= self.printer.heaters['E'].is_target_temperature_reached()
             all_ok[1] |= self.printer.heaters['H'].is_target_temperature_reached()
             all_ok[2] |= self.printer.heaters['HBP'].is_target_temperature_reached()
-<<<<<<< HEAD
+
             if self.printer.config.reach_revision:
                 all_ok[3] |= self.printer.heaters['A'].is_target_temperature_reached()
                 all_ok[4] |= self.printer.heaters['B'].is_target_temperature_reached()
                 all_ok[5] |= self.printer.heaters['C'].is_target_temperature_reached()
 
-            m105 = Gcode({"message": "M105", "prot": g.prot})
-=======
             m105 = Gcode({"message": "M105", "parent": g})
->>>>>>> 2eec7949
             self.printer.processor.execute(m105)
             if False not in all_ok or not self.printer.running_M116:
                 logging.info("Heating done.")
@@ -80,7 +77,7 @@
     def get_long_description(self):
         desc = ("Wait for a specific temperature/all temperatures to be reached",
                 "If no parameter is added M116 will wait for all temperatures to be reached",
-                "If P or H is set then M116 will wait for the specific Heater to reach temperature only",
+                "If P or T is set then M116 will wait for the specific Heater to reach temperature only",
                 "Possible values are: ",
                 "-1 - Heated Bed",
                 " 0 - Extruder E",
