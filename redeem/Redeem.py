#!/usr/bin/python
"""
Redeem main program. This should run on the BeagleBone.

Author: Elias Bakken
email: elias(dot)bakken(at)gmail(dot)com
Website: http://www.thing-printer.com
License: GNU GPL v3: http://www.gnu.org/copyleft/gpl.html

 Redeem is free software: you can redistribute it and/or modify
 it under the terms of the GNU General Public License as published by
 the Free Software Foundation, either version 3 of the License, or
 (at your option) any later version.

 Redeem is distributed in the hope that it will be useful,
 but WITHOUT ANY WARRANTY; without even the implied warranty of
 MERCHANTABILITY or FITNESS FOR A PARTICULAR PURPOSE.  See the
 GNU General Public License for more details.

 You should have received a copy of the GNU General Public License
 along with Redeem.  If not, see <http://www.gnu.org/licenses/>.


Minor version tag is Arnold Schwarzenegger movies chronologically.
"""

import glob
import shutil
import logging
import os
import os.path
import signal
from threading import Thread
from multiprocessing import JoinableQueue
import Queue
import numpy as np
import sys

from Mosfet import Mosfet
from Stepper import Stepper, Stepper_00A3, Stepper_00A4, Stepper_00B1, Stepper_00B2 
from Thermistor import Thermistor
from Fan import Fan
from Servo import Servo
from EndStop import EndStop
from USB import USB
from Pipe import Pipe
from Ethernet import Ethernet
from Extruder import Extruder, HBP
from Cooler import Cooler
from Path import Path
from PathPlanner import PathPlanner
from ColdEnd import ColdEnd
from PruFirmware import PruFirmware
from CascadingConfigParser import CascadingConfigParser
from Printer import Printer
from GCodeProcessor import GCodeProcessor
from PluginsController import PluginsController
from Delta import Delta
from Enable import Enable
from PWM import PWM

<<<<<<< HEAD
version = "1.0.5~Commando"
=======
version = "1.1.0~Raw Deal"
>>>>>>> 75e19c1c

# Default logging level is set to debug
logging.basicConfig(level=logging.DEBUG,
                    format='%(asctime)s %(name)-12s %(levelname)-8s %(message)s',
                    datefmt='%m-%d %H:%M')


class Redeem:

    def __init__(self):
        """ Init """
        logging.info("Redeem initializing " + version)

        printer = Printer()
        self.printer = printer
        
        # check for config files
        if not os.path.exists("/etc/redeem/default.cfg"):
            logging.error("/etc/redeem/default.cfg does not exist, this file is required for operation")
            sys.exit() # maybe use something more graceful?
            
        # Parse the config files.
        printer.config = CascadingConfigParser(
            ['/etc/redeem/default.cfg', '/etc/redeem/printer.cfg',
             '/etc/redeem/local.cfg'])

        # Find out which capes are connected
        self.printer.config.parse_capes()
        self.revision = self.printer.config.replicape_revision
        if self.revision:
            logging.info("Found Replicape rev. " + self.revision)
            Path.set_axes(5)
        else:
            logging.warning("Oh no! No Replicape present!")
            self.revision = "00B2"
            # We set it to 5 axis by default
            Path.set_axes(5)
        if self.printer.config.reach_revision:
            Path.set_axes(8)
            logging.info("Found Reach rev. "+self.printer.config.reach_revision)

        # Get the revision and loglevel from the Config file
        level = self.printer.config.getint('System', 'loglevel')
        if level > 0:
            logging.getLogger().setLevel(level)

        if self.revision in ["00A4", "0A4A", "00A3"]:
            PWM.set_frequency(100)
        elif self.revision in ["00B1", "00B2"]:
            PWM.set_frequency(1000)

        # Init the Paths
        Path.axis_config = printer.config.getint('Geometry', 'axis_config')

        # Init the end stops
        EndStop.callback = self.end_stop_hit
        EndStop.inputdev = self.printer.config.get("Endstops", "inputdev")
        for es in ["X1", "X2", "Y1", "Y2", "Z1", "Z2"]:
            pin = self.printer.config.get("Endstops", "pin_"+es)
            keycode = self.printer.config.getint("Endstops", "keycode_"+es)
            invert = self.printer.config.getboolean("Endstops", "invert_"+es)
            self.printer.end_stops[es] = EndStop(pin, keycode, es, invert)

        # Backwards compatibility with A3
        if self.revision == "00A3":
            # Init the 5 Stepper motors (step, dir, fault, DAC channel, name)
            printer.steppers["X"] = Stepper_00A3("GPIO0_27", "GPIO1_29", "GPIO2_4" , 0, "X", 0, 0)
            printer.steppers["Y"] = Stepper_00A3("GPIO1_12", "GPIO0_22", "GPIO2_5" , 1, "Y", 1, 1)
            printer.steppers["Z"] = Stepper_00A3("GPIO0_23", "GPIO0_26", "GPIO0_15", 2, "Z", 2, 2)
            printer.steppers["E"] = Stepper_00A3("GPIO1_28", "GPIO1_15", "GPIO2_1" , 3, "E", 3, 3)
            printer.steppers["H"] = Stepper_00A3("GPIO1_13", "GPIO1_14", "GPIO2_3" , 4, "H", 4, 4)
        elif self.revision == "00B1":
            # Init the 5 Stepper motors (step, dir, fault, DAC channel, name)
            printer.steppers["X"] = Stepper_00B1("GPIO0_27", "GPIO1_29", "GPIO2_4" , 11, 0, "X", 0, 0)
            printer.steppers["Y"] = Stepper_00B1("GPIO1_12", "GPIO0_22", "GPIO2_5" , 12, 1, "Y", 1, 1)
            printer.steppers["Z"] = Stepper_00B1("GPIO0_23", "GPIO0_26", "GPIO0_15", 13, 2, "Z", 2, 2)
            printer.steppers["E"] = Stepper_00B1("GPIO1_28", "GPIO1_15", "GPIO2_1" , 14, 3, "E", 3, 3)
            printer.steppers["H"] = Stepper_00B1("GPIO1_13", "GPIO1_14", "GPIO2_3" , 15, 4, "H", 4, 4)
        elif self.revision == "00B2":
            # Init the 5 Stepper motors (step, dir, fault, DAC channel, name)
            printer.steppers["X"] = Stepper_00B2("GPIO0_27", "GPIO1_29", "GPIO2_4" , 11, 0, "X", 0, 0)
            printer.steppers["Y"] = Stepper_00B2("GPIO1_12", "GPIO0_22", "GPIO2_5" , 12, 1, "Y", 1, 1)
            printer.steppers["Z"] = Stepper_00B2("GPIO0_23", "GPIO0_26", "GPIO0_15", 13, 2, "Z", 2, 2)
            printer.steppers["E"] = Stepper_00B2("GPIO1_28", "GPIO1_15", "GPIO2_1" , 14, 3, "E", 3, 3)
            printer.steppers["H"] = Stepper_00B2("GPIO1_13", "GPIO1_14", "GPIO2_3" , 15, 4, "H", 4, 4)
        else:
            # Init the 5 Stepper motors (step, dir, fault, DAC channel, name)
            printer.steppers["X"] = Stepper_00A4("GPIO0_27", "GPIO1_29", "GPIO2_4" , 0, 0, "X", 0, 0)
            printer.steppers["Y"] = Stepper_00A4("GPIO1_12", "GPIO0_22", "GPIO2_5" , 1, 1, "Y", 1, 1)
            printer.steppers["Z"] = Stepper_00A4("GPIO0_23", "GPIO0_26", "GPIO0_15", 2, 2, "Z", 2, 2)
            printer.steppers["E"] = Stepper_00A4("GPIO1_28", "GPIO1_15", "GPIO2_1" , 3, 3, "E", 3, 3)
            printer.steppers["H"] = Stepper_00A4("GPIO1_13", "GPIO1_14", "GPIO2_3" , 4, 4, "H", 4, 4)

            if printer.config.reach_revision:
                printer.steppers["A"] = Stepper_00A4("GPIO2_2" , "GPIO1_18", "GPIO0_14", 5, 5, "A", 5, 5)
                printer.steppers["B"] = Stepper_00A4("GPIO1_14", "GPIO0_5" , "GPIO0_14", 6, 6, "B", 6, 6)
                printer.steppers["C"] = Stepper_00A4("GPIO0_3" , "GPIO3_19", "GPIO0_14", 7, 7, "C", 7, 7)


        # Enable the steppers and set the current, steps pr mm and
        # microstepping
        for name, stepper in self.printer.steppers.iteritems():
            stepper.in_use = printer.config.getboolean('Steppers', 'in_use_' + name)
            stepper.direction = printer.config.getint('Steppers', 'direction_' + name)
            stepper.has_endstop = printer.config.getboolean('Endstops', 'has_' + name)
            stepper.set_current_value(printer.config.getfloat('Steppers', 'current_' + name))
            stepper.set_steps_pr_mm(printer.config.getfloat('Steppers', 'steps_pr_mm_' + name))
            stepper.set_microstepping(printer.config.getint('Steppers', 'microstepping_' + name))
            stepper.set_decay(printer.config.getboolean("Steppers", "slow_decay_" + name))
            # Add soft end stops
            Path.soft_min[Path.axis_to_index(name)] = printer.config.getfloat('Endstops', 'soft_end_stop_min_' + name)
            Path.soft_max[Path.axis_to_index(name)] = printer.config.getfloat('Endstops', 'soft_end_stop_max_' + name)
            slave = printer.config.get('Steppers', 'slave_' + name)
            if slave:
                Path.add_slave(name, slave)
                logging.debug("Axis "+name+" has slave "+slave)

        # Commit changes for the Steppers
        #Stepper.commit()
        Stepper.printer = printer

        # Delta printer setup
        if Path.axis_config == Path.AXIS_CONFIG_DELTA:
            opts = ["Hez", "L", "r", "Ae", "Be", "Ce", "A_radial", "B_radial", "C_radial", "A_tangential", "B_tangential", "C_tangential" ]
            for opt in opts:
                Delta.__dict__[opt] = printer.config.getfloat('Delta', opt)

            Delta.recalculate()

        # Discover and add all DS18B20 cold ends.
        import glob
        paths = glob.glob("/sys/bus/w1/devices/28-*/w1_slave")
        logging.debug("Found cold ends: "+str(paths))
        for i, path in enumerate(paths):
            self.printer.cold_ends.append(ColdEnd(path, "ds18b20-"+str(i)))
            logging.info("Found Cold end "+str(i)+" on " + path)

        # Make Mosfets, thermistors and extruders
        heaters = ["E", "H", "HBP"]
        if self.printer.config.reach_revision:
            heaters.extend(["A", "B", "C"])
        for e in heaters:
            # Mosfets
            channel = self.printer.config.getint("Heaters", "mosfet_"+e)
            self.printer.mosfets[e] = Mosfet(channel)
            # Thermistors
            adc = self.printer.config.get("Heaters", "path_adc_"+e)
            chart = self.printer.config.get("Heaters", "temp_chart_"+e)
            resistance = self.printer.config.getfloat("Heaters", "resistance_"+e)
            self.printer.thermistors[e] = Thermistor(adc, "MOSFET "+e, chart, resistance)
            self.printer.thermistors[e].printer = printer

            # Extruders
            onoff = self.printer.config.getboolean('Heaters', 'onoff_'+e)
            prefix =  self.printer.config.get('Heaters', 'prefix_'+e)
            if e != "HBP":
                self.printer.heaters[e] = Extruder(
                                        self.printer.steppers[e],
                                        self.printer.thermistors[e], 
                                        self.printer.mosfets[e], e, onoff)
            else:
                self.printer.heaters[e] = HBP(
                                        self.printer.thermistors[e],
                                        self.printer.mosfets[e], onoff)
            self.printer.heaters[e].prefix = prefix
            self.printer.heaters[e].P = self.printer.config.getfloat('Heaters', 'pid_p_'+e)
            self.printer.heaters[e].I = self.printer.config.getfloat('Heaters', 'pid_i_'+e)
            self.printer.heaters[e].D = self.printer.config.getfloat('Heaters', 'pid_d_'+e)

        # Init the three fans. Argument is PWM channel number
        self.printer.fans = []
        if self.revision == "00A3":
            self.printer.fans.append(Fan(0))
            self.printer.fans.append(Fan(1))
            self.printer.fans.append(Fan(2))
        elif self.revision == "0A4A":
            self.printer.fans.append(Fan(8))
            self.printer.fans.append(Fan(9))
            self.printer.fans.append(Fan(10))
        elif self.revision in ["00B1", "00B2"]:
            self.printer.fans.append(Fan(7))
            self.printer.fans.append(Fan(8))
            self.printer.fans.append(Fan(9))
            self.printer.fans.append(Fan(10))


        # Disable all fans
        for f in self.printer.fans:
            f.set_value(0)

        # Init the servos
        printer.servos = []
        servo_nr = 0
        while(printer.config.has_option("Servos", "servo_"+str(servo_nr)+"_enable")):
            if printer.config.getboolean("Servos", "servo_"+str(servo_nr)+"_enable"):
                channel = printer.config.get("Servos", "servo_"+str(servo_nr)+"_channel")
                angle_init = printer.config.getint("Servos", "servo_"+str(servo_nr)+"_angle_init")
                s = Servo(channel, 0.1, 0.2, angle_init)
                printer.servos.append(s)
                logging.info("Added servo "+str(servo_nr))
            servo_nr += 1

        # Connect thermitors to fans
        for t, therm in self.printer.heaters.iteritems():
            for f, fan in enumerate(self.printer.fans):
                if self.printer.config.getboolean('Cold-ends', "connect-therm-{}-fan-{}".format(t, f)):
                    c = Cooler(therm, fan, "Cooler-{}-{}".format(t, f), False)
                    c.ok_range = 4
                    c.set_target_temperature(60)
                    c.enable()
                    self.printer.coolers.append(c)
                    logging.info("Cooler connects therm {} with fan {}".format(t, f))

        # Connect fans to M106
        printer.controlled_fans = []
        for i, fan in enumerate(self.printer.fans):
            if self.printer.config.getboolean('Cold-ends', "add-fan-{}-to-M106".format(i)):
                printer.controlled_fans.append(self.printer.fans[i])
                logging.info("Added fan {} to M106/M107".format(i))

        # Connect the colds to fans
        for ce, cold_end in enumerate(self.printer.cold_ends):
            for f, fan in enumerate(self.printer.fans):
                option = "connect-ds18b20-{}-fan-{}".format(ce, f)
                if self.printer.config.has_option('Cold-ends', option):
                    if self.printer.config.getboolean('Cold-ends', option):
                        c = Cooler(cold_end, fan, "Cooler-ds18b20-{}-{}".format(ce, f), False)
                        c.ok_range = 4
                        c.set_target_temperature(60)
                        c.enable()
                        self.printer.coolers.append(c)
                        logging.info("Cooler connects temp sensor ds18b20 {} with fan {}".format(ce, f))

        # Make a queue of commands
        self.printer.commands = JoinableQueue(10)

        # Make a queue of commands that should not be buffered
        self.printer.sync_commands = JoinableQueue()
        self.printer.unbuffered_commands = JoinableQueue(10)

        # Bed compensation matrix
        Path.matrix_bed_comp = printer.load_bed_compensation_matrix()
        Path.matrix_bed_comp_inv = np.linalg.inv(Path.matrix_bed_comp)
        logging.debug("Loaded bed compensation matrix: \n"+str(Path.matrix_bed_comp))

        for axis in printer.steppers.keys():
            i = Path.axis_to_index(axis)
            Path.max_speeds[i] = printer.config.getfloat('Planner', 'max_speed_'+axis.lower())
            Path.home_speed[i] = printer.config.getfloat('Homing', 'home_speed_'+axis.lower())
            Path.home_backoff_speed[i] = printer.config.getfloat('Homing', 'home_backoff_speed_'+axis.lower())
            Path.home_backoff_offset[i] = printer.config.getfloat('Homing', 'home_backoff_offset_'+axis.lower())
            Path.steps_pr_meter[i] = printer.steppers[axis].get_steps_pr_meter()
            Path.backlash_compensation[i] = printer.config.getfloat('Steppers', 'backlash_'+axis.lower())

        dirname = os.path.dirname(os.path.realpath(__file__))

        # Create the firmware compiler
        pru_firmware = PruFirmware(
            dirname + "/firmware/firmware_runtime.p",
            dirname + "/firmware/firmware_runtime.bin",
            dirname + "/firmware/firmware_endstops.p",
            dirname + "/firmware/firmware_endstops.bin",
            self.revision, self.printer.config, "/usr/bin/pasm")

        printer.maxJerkXY = printer.config.getfloat('Planner', 'maxJerk_xy')
        printer.maxJerkZ = printer.config.getfloat('Planner', 'maxJerk_z')
        printer.maxJerkEH = printer.config.getfloat('Planner', 'maxJerk_eh')
        
        printer.move_cache_size = printer.config.getfloat('Planner', 'move_cache_size')
        printer.print_move_buffer_wait = printer.config.getfloat('Planner', 'print_move_buffer_wait')
        printer.min_buffered_move_time = printer.config.getfloat('Planner', 'min_buffered_move_time')
        printer.max_buffered_move_time = printer.config.getfloat('Planner', 'max_buffered_move_time')

        self.printer.processor = GCodeProcessor(self.printer)
        self.printer.plugins = PluginsController(self.printer)

        # Path planner
        travel_default = False
        center_default = False
        home_default = False

        # Setting acceleration before PathPlanner init
        for axis in printer.steppers.keys():
            printer.acceleration[Path.axis_to_index(axis)] = printer.config.getfloat(
                                                        'Planner', 'acceleration_' + axis.lower())

        self.printer.path_planner = PathPlanner(self.printer, pru_firmware)
        for axis in printer.steppers.keys():
            i = Path.axis_to_index(axis)
            
            # Sometimes soft_end_stop aren't defined to be at the exact hardware boundary.
            # Adding 100mm for searching buffer.
            if printer.config.has_option('Geometry', 'travel_' + axis.lower()):
                printer.path_planner.travel_length[axis] = printer.config.getfloat('Geometry', 'travel_' + axis.lower())
            else:
                printer.path_planner.travel_length[axis] = (Path.soft_max[i] - Path.soft_min[i]) + .1
                if axis in ['X','Y','Z']:                
                    travel_default = True
            
            if printer.config.has_option('Geometry', 'offset_' + axis.lower()):
                printer.path_planner.center_offset[axis] = printer.config.getfloat('Geometry', 'offset_' + axis.lower())
            else:
                printer.path_planner.center_offset[axis] =(Path.soft_min[i] if Path.home_speed[i] > 0 else Path.soft_max[i])
                if axis in ['X','Y','Z']:                
                    center_default = True

            if printer.config.has_option('Homing', 'home_' + axis.lower()):
                printer.path_planner.home_pos[axis] = printer.config.getfloat('Homing', 'home_' + axis.lower())
            else:
                printer.path_planner.home_pos[axis] = printer.path_planner.center_offset[axis]
                if axis in ['X','Y','Z']:                   
                    home_default = True
            
                
        if Path.axis_config == Path.AXIS_CONFIG_DELTA:
            if travel_default:
                logging.warning("Axis travel (travel_*) set by soft limits, manual setup is recommended for a delta")
            if center_default:
                logging.warning("Axis offsets (offset_*) set by soft limits, manual setup is recommended for a delta")
            if home_default:
                logging.warning("Home position (home_*) set by soft limits or offset_*")
                logging.info("Home position will be recalculated...")
        
                # convert home_pos to effector space
                Az = printer.path_planner.home_pos['X']
                Bz = printer.path_planner.home_pos['Y']
                Cz = printer.path_planner.home_pos['Z']
                
                z_offset = Delta.vertical_offset(Az,Bz,Cz) # vertical offset
                xyz = Delta.forward_kinematics2(Az, Bz, Cz) # effector position
                
                # The default home_pos, provided above, is based on effector space 
                # coordinates for carriage positions. We need to transform these to 
                # get where the effector actually is.
                xyz[2] += z_offset
                for i, a in enumerate(['X','Y','Z']):
                    printer.path_planner.home_pos[a] = xyz[i]
                
                logging.info("Home position = %s"%str(printer.path_planner.home_pos))

        # Enable PWM and steppers
        printer.enable = Enable("P9_41")
        printer.enable.set_enabled()

        # Set up communication channels
        printer.comms["USB"] = USB(self.printer)
        printer.comms["Eth"] = Ethernet(self.printer)

        if Pipe.check_tty0tty() or Pipe.check_socat():
            printer.comms["octoprint"] = Pipe(printer, "octoprint")
            printer.comms["toggle"] = Pipe(printer, "toggle")
            printer.comms["testing"] = Pipe(printer, "testing")
            printer.comms["testing_noret"] = Pipe(printer, "testing_noret")
            # Does not send "ok"
            printer.comms["testing_noret"].send_response = False
        else:
            logging.warning("Neither tty0tty or socat is installed! No virtual tty pipes enabled")

    def start(self):
        """ Start the processes """
        self.running = True
        # Start the two processes
        p0 = Thread(target=self.loop,
                    args=(self.printer.commands, "buffered"))
        p1 = Thread(target=self.loop,
                    args=(self.printer.unbuffered_commands, "unbuffered"))
        p2 = Thread(target=self.eventloop,
                    args=(self.printer.sync_commands, "sync"))
        p0.daemon = True
        p1.daemon = True
        p2.daemon = True

        p0.start()
        p1.start()
        p2.start()

        # Signal everything ready
        logging.info("Redeem ready")

    def loop(self, queue, name):
        """ When a new gcode comes in, execute it """
        try:
            while self.running:
                try:
                    gcode = queue.get(block=True, timeout=1)
                except Queue.Empty:
                    continue

                logging.debug("Executing "+gcode.code()+" from "+name + " " + gcode.message)

                self._execute(gcode)

                self.printer.reply(gcode)

                queue.task_done()
        except Exception:
            logging.exception("Exception in {} loop: ".format(name))

    def eventloop(self, queue, name):
        """ When a new event comes in, execute the pending gcode """
        try:

            while self.running:
                # Returns False on timeout, else True
                if self.printer.path_planner.wait_until_sync_event():
                    try:
                        gcode = queue.get(block=True, timeout=1)
                    except Queue.Empty:
                        continue

                    self._synchronize(gcode)
                    logging.info("Event handled for " + gcode.code() + " from " + name + " " + gcode.message)
                    queue.task_done()
        except Exception:
            logging.exception("Exception in {} eventloop: ".format(name))

    def exit(self):
        logging.info("Redeem starting exit")
        self.running = False
        self.printer.path_planner.wait_until_done()
        self.printer.path_planner.force_exit()

        # Stops plugins
        self.printer.plugins.exit()

        for name, stepper in self.printer.steppers.iteritems():
            stepper.set_disabled()
        Stepper.commit()

        for name, heater in self.printer.heaters.iteritems():
            logging.debug("closing "+name)
            heater.disable()

        for name, comm in self.printer.comms.iteritems():
            logging.debug("closing "+name)
            comm.close()
        self.printer.enable.set_disabled()
        logging.info("Redeem exited")

    def _execute(self, g):
        """ Execute a G-code """
        if g.message == "ok" or g.code() == "ok" or g.code() == "No-Gcode":
            g.set_answer(None)
            return
        if g.is_info_command():
            desc = self.printer.processor.get_long_description(g)
            self.printer.send_message(g.prot, desc)
        else:
            self.printer.processor.execute(g)

    def _synchronize(self, g):
        """ Syncrhonized execution of a G-code """
        self.printer.processor.synchronize(g)

    def end_stop_hit(self, endstop):
        """ An endStop has been hit """
        logging.info("End Stop " + endstop.name + " hit!")
        if "toggle" in self.printer.comms:
            self.printer.comms["toggle"].send_message("End stop hit!")


def main():
    # Create Redeem
    r = Redeem()

    def signal_handler(signal, frame):
        r.exit()

    # Register signal handler to allow interrupt with CTRL-C
    signal.signal(signal.SIGINT, signal_handler)

    # Launch Redeem
    r.start()

    # Wait for end of process signal
    signal.pause()



def profile():
    import yappi
    yappi.start()
    main()
    yappi.get_func_stats().print_all()

if __name__ == '__main__':
    if len(sys.argv) > 1 and sys.argv[1] == "profile":
        profile()
    else:
        main()<|MERGE_RESOLUTION|>--- conflicted
+++ resolved
@@ -59,11 +59,7 @@
 from Enable import Enable
 from PWM import PWM
 
-<<<<<<< HEAD
-version = "1.0.5~Commando"
-=======
 version = "1.1.0~Raw Deal"
->>>>>>> 75e19c1c
 
 # Default logging level is set to debug
 logging.basicConfig(level=logging.DEBUG,
@@ -376,7 +372,6 @@
                 printer.path_planner.home_pos[axis] = printer.path_planner.center_offset[axis]
                 if axis in ['X','Y','Z']:                   
                     home_default = True
-            
                 
         if Path.axis_config == Path.AXIS_CONFIG_DELTA:
             if travel_default:
