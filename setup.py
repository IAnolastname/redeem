from setuptools import setup, find_packages, Extension
import numpy as np
import os
import pip

from distutils.sysconfig import get_config_vars

# Remove the strict prototpyes warnings
(opt,) = get_config_vars('OPT')
os.environ['OPT'] = " ".join(
    flag for flag in opt.split() if flag != '-Wstrict-prototypes'
)


import os
from distutils.sysconfig import get_config_vars

(opt,) = get_config_vars('OPT')
os.environ['OPT'] = " ".join(
    flag for flag in opt.split() if flag != '-Wstrict-prototypes'
)

# build requirements and dependencies from requirements.txt file
INSTALL_REQUIRES = []
DEPENDENCY_REQUIRES = []

for item in pip.req.parse_requirements('requirements.txt', session="somesession"):
    if isinstance(item, pip.req.InstallRequirement):
        if item.link is not None:
            link = item.link.url.replace('git+', '')
            DEPENDENCY_REQUIRES.append(link)
        else:
            INSTALL_REQUIRES.append(str(item.req))

pathplanner = Extension(
    '_PathPlannerNative', sources = [
        'redeem/path_planner/PathPlannerNative.i',
        'redeem/path_planner/PathPlanner.cpp',
        'redeem/path_planner/PathPlannerSetup.cpp',
        'redeem/path_planner/Preprocessor.cpp',
        'redeem/path_planner/Path.cpp',
        'redeem/path_planner/Delta.cpp',
        'redeem/path_planner/vector3.cpp',
        'redeem/path_planner/vectorN.cpp',
        'redeem/path_planner/PruTimer.cpp',
        'redeem/path_planner/prussdrv.c',
        'redeem/path_planner/Logger.cpp'],
    swig_opts=['-c++','-builtin'],
    include_dirs = [np.get_include()],
    extra_compile_args = [
        '-std=c++0x',
        '-g',
        '-O3',
        '-fpermissive',
        '-D_GLIBCXX_USE_NANOSLEEP',
        '-DBUILD_PYTHON_EXT=1',
        '-Wno-write-strings',
        '-Wno-maybe-uninitialized',
        '-DLOGLEVEL=30']
)

from redeem._version import __version__, __url__

setup(
    name="Redeem",
    version=__version__,
    packages=find_packages(exclude=["redeem/path_planner"]),
    data_files=[
        ('redeem/firmware', [
            'redeem/firmware/firmware_runtime.c',
            'redeem/firmware/firmware_endstops.c',
            'redeem/firmware/AM335x_PRU.cmd',
            'redeem/firmware/image.cmd']),
        ('redeem/configs', [
            'configs/default.cfg',
            'configs/thing.cfg',
            'configs/makerbot_cupcake.cfg',
            'configs/maxcorexy.cfg',
            'configs/mendelmax.cfg',
            'configs/testing_rev_A.cfg',
            'configs/testing_rev_B.cfg',
            'configs/prusa_i3.cfg',
            'configs/debrew.cfg',
            'configs/kossel_mini.cfg',
            'configs/rostock_max_v2.cfg']),
        ('redeem/data', [
            'data/B57540G0104F000.cht',
            'data/B57560G104F.cht',
            'data/B57561G0103F000.cht',
            'data/QU-BD.cht',
            'data/HT100K3950.cht',
            'data/SEMITEC-104GT-2.cht',
            'data/DYZE500.cht',
            'data/E3D-PT100-AMPLIFIER.cht']),
    ],
    # metadata for upload to PyPI
<<<<<<< HEAD
    author = "Elias Bakken",
    author_email = "elias@iagent.no",
    description = "Replicape daemon",
    license = "GPLv3",
    keywords = "3d printer firmware",
    platforms = ["BeagleBone"],
    url = __url__,
    ext_modules = [pathplanner],
    entry_points = {
=======
    author="Elias Bakken",
    author_email="elias@iagent.no",
    description="Replicape daemon",
    license="GPLv3",
    keywords="3d printer firmware",
    platforms=["BeagleBone"],
    install_requires=INSTALL_REQUIRES,
    dependency_links=DEPENDENCY_REQUIRES,
    url="https://github.com/intelligent-agent/redeem",
    ext_modules=[pathplanner],
    entry_points= {
>>>>>>> ff182531
        'console_scripts': [
            'redeem = redeem.Redeem:main'
        ]
    },
)<|MERGE_RESOLUTION|>--- conflicted
+++ resolved
@@ -94,17 +94,7 @@
             'data/E3D-PT100-AMPLIFIER.cht']),
     ],
     # metadata for upload to PyPI
-<<<<<<< HEAD
-    author = "Elias Bakken",
-    author_email = "elias@iagent.no",
-    description = "Replicape daemon",
-    license = "GPLv3",
-    keywords = "3d printer firmware",
-    platforms = ["BeagleBone"],
-    url = __url__,
-    ext_modules = [pathplanner],
-    entry_points = {
-=======
+
     author="Elias Bakken",
     author_email="elias@iagent.no",
     description="Replicape daemon",
@@ -113,10 +103,9 @@
     platforms=["BeagleBone"],
     install_requires=INSTALL_REQUIRES,
     dependency_links=DEPENDENCY_REQUIRES,
-    url="https://github.com/intelligent-agent/redeem",
+    url = __url__,
     ext_modules=[pathplanner],
     entry_points= {
->>>>>>> ff182531
         'console_scripts': [
             'redeem = redeem.Redeem:main'
         ]
