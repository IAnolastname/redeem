"""
GCode M206
Set home offset

License: GNU GPL v3: http://www.gnu.org/copyleft/gpl.html

 Redeem is free software: you can redistribute it and/or modify
 it under the terms of the GNU General Public License as published by
 the Free Software Foundation, either version 3 of the License, or
 (at your option) any later version.

 Redeem is distributed in the hope that it will be useful,
 but WITHOUT ANY WARRANTY; without even the implied warranty of
 MERCHANTABILITY or FITNESS FOR A PARTICULAR PURPOSE.  See the
 GNU General Public License for more details.

 You should have received a copy of the GNU General Public License
 along with Redeem.  If not, see <http://www.gnu.org/licenses/>.
"""
from __future__ import absolute_import

import logging
<<<<<<< HEAD

from redeem.Printer import Printer
from six import iteritems
=======
from .GCodeCommand import GCodeCommand
from ..Printer import Printer
>>>>>>> dbb0cb9a


class M206(GCodeCommand):

    def _get_offset_str(self):
        offsets = sorted(iteritems(self.printer.path_planner.center_offset))
        offset_strs = ["{}: {}".format(k, 1000. * v) for k, v
                       in offsets]
        return ", ".join(offset_strs)

    def execute(self, g):
        offset = self.printer.path_planner.center_offset
        if len(g.get_tokens()) == 0:
            # print out current offset values
            g.set_answer("ok " + self._get_offset_str())
        else:
            for axis in offset.keys():
                if g.has_letter(axis):
                    val = g.get_float_by_letter(axis)
                    g.remove_token_by_letter(axis)
                    adj = val / 1000.
                    if self.printer.axis_config == Printer.AXIS_CONFIG_DELTA:
                        # for delta, it's more logical if positive values
                        # raise the head
                        offset[axis] -= adj
                    else:
                        # for others, just do the simplest thing
                        offset[axis] += adj
                    logging.info("M206: Updated offset for %s to %f",
                                 axis, offset[axis])
            remaining = g.get_tokens()
            for tok in remaining:
                logging.warning("M206: Unknown axis: %s", tok[0])

    def get_description(self):
        return "Set or get end stop offsets"
    
    def get_long_description(self):
        return """
If no parameters are given, get the current end stop offsets.
To set the offset, provide the axes and their offset relative to
the current value. All values are in mm.

Example: M206 X0.1 Y-0.05 Z0.03"""<|MERGE_RESOLUTION|>--- conflicted
+++ resolved
@@ -20,14 +20,9 @@
 from __future__ import absolute_import
 
 import logging
-<<<<<<< HEAD
-
+from .GCodeCommand import GCodeCommand
 from redeem.Printer import Printer
 from six import iteritems
-=======
-from .GCodeCommand import GCodeCommand
-from ..Printer import Printer
->>>>>>> dbb0cb9a
 
 
 class M206(GCodeCommand):
