--- conflicted
+++ resolved
@@ -2,12 +2,8 @@
 
 from .MockPrinter import MockPrinter
 import mock
-<<<<<<< HEAD
 from six import iteritems
-from redeem.Stepper import Stepper_00A4
-=======
 from redeem.Stepper import Stepper_00B3
->>>>>>> ea240535
 
 
 class M19_Tests(MockPrinter):
