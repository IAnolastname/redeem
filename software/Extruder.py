'''
Extruder file for Replicape. 

Author: Elias Bakken
email: elias.bakken@gmail.com
Website: http://www.hipstercircuits.com
License: BSD

You can use and change this, but keep this heading :)
'''

from threading import Thread
import time
import logging

''' 
A heater element that must keep temperature, 
either an extruder, a HBP or could even be a heated chamber
'''
class Heater(object):
    ''' Init '''
    def __init__(self, thermistor, mosfet, name):
        self.thermistor = thermistor     
        self.mosfet = mosfet             
        self.name = name                   # Name, used for debugging
        self.current_temp = 0.0
        self.target_temp = 0.0             # Target temperature (Ts). Start off. 
        self.last_error = 0.0              # Previous error term, used in calculating the derivative
        self.error_integral = 0.0          # Accumulated integral since the temperature came within the boudry
        self.error_integral_limit = 40.0  # Integral temperature boundry
        self.P = 1.0                      # Proportional 
        self.I = 0.0                      # Integral 
        self.D = 0.0                      # Derivative

    ''' Set the desired temperature of the extruder '''
    def set_target_temperature(self, temp):
        self.target_temp = float(temp)

    ''' get the temperature of the thermistor'''
    def get_temperature(self):
        return self.current_temp

    ''' Returns true if the target temperature is reached '''
    def is_target_temperature_reached(self):
        if self.target_temp  == 0:
          return True
        return (self.current_temp >= self.target_temp)

    ''' Stops the heater and the PID controller '''
    def disable(self):
        self.enabled = False
        # Wait for PID to stop
        while self.disabled == False:
            time.sleep(0.2)
<<<<<<< HEAD
        # The PID loop has finished     
        self.mosfet.setPower(0.0)
=======
        # The PID loop has finished		
        self.mosfet.set_power(0.0)
>>>>>>> d330bf7b
        self.mosfet.close()

    ''' Start the PID controller '''
    def enable(self):
        self.enabled = True
        self.disabled = False
        self.t = Thread(target=self.keep_temperature)
        self.t.daemon = True
        self.t.start()      

    ''' Set values for Proportional, Integral, Derivative'''
    def set_p_value(self, P):
        self.P = P # Proportional 

    def set_i_value(self, I):
        self.I = I # Integral

    def set_d_value(self, D):
        self.D = D # Derivative

    ''' PID Thread that keeps the temperature stable '''
    def keep_temperature(self):
<<<<<<< HEAD
        while self.enabled:                     
            self.current_temp = self.thermistor.getTemperature()    # Read the current temperature      
            error = self.target_temp-self.current_temp   # Calculate the error 
            derivative = self._getErrorDerivative(error) # Calculate the error derivative 
            integral = self._getErrorIntegral(error)     # Calculate the error integral        
            power = self.P*(error + self.D*derivative + self.I*integral) # The formula for the PID              
            power = max(min(power, 1.0), 0.0)            # Normalize to 0,1
            self.mosfet.setPower(power)                  # Update the mosfet            
            log = self.name+": Tgt: %f, Cur: %f"%(self.target_temp, self.current_temp)
            log += ", Err: %f, Pow: %f"%(error, power)              
            #if self.name == "Ext1":
                #logging.debug(log+", Der: %f, Int: %f"%(self.D*derivative, self.I*integral))
            time.sleep(1)                                # Wait one second        
        self.disabled = True                             # Signal the disable that we are done
=======
        while self.enabled:            			
            self.current_temp = self.thermistor.getTemperature()    
            error = self.target_temp-self.current_temp              
            derivative = self._getErrorDerivative(error)            
            integral = self._getErrorIntegral(error)     
            power = self.P*(error + self.D*derivative + self.I*integral)  # The formula for the PID				
            power = max(min(power, 1.0), 0.0)                             # Normalize to 0,1
            self.mosfet.set_power(power)            		 
            time.sleep(1)
        self.disabled = True
>>>>>>> d330bf7b


    ''' Get the derivative of the error term '''
    def _getErrorDerivative(self, current_error):       
<<<<<<< HEAD
        derivative = current_error-self.last_error      # Calculate the diff
        self.last_error = current_error                 # Update the last error 
=======
        derivative = current_error-self.last_error		# Calculate the diff
        self.last_error = current_error					      # Update the last error 
>>>>>>> d330bf7b
        return derivative

    ''' Calculate and return the error integral '''
    def _getErrorIntegral(self, error):
        self.error_integral += error
        if self.current_temp < (self.target_temp-self.error_integral_limit):
            self.error_integral = 0.0
        if self.current_temp > (self.target_temp+self.error_integral_limit):
            self.error_integral = 0.0
        return self.error_integral

''' Subclass for Heater, this is an extruder '''
class Extruder(Heater):
    def __init__(self, smd, thermistor, mosfet, name):
        Heater.__init__(self, thermistor, mosfet, name)
        self.smd = smd
        self.enable()  


''' Subclass for heater, this is a Heated build platform '''
class HBP(Heater):
    def __init__(self, thermistor, mosfet):
        Heater.__init__(self, thermistor, mosfet, "HBP")
        self.enable()

    def keep_temperature(self):
        while self.enabled:                     
            self.current_temp = self.thermistor.getTemperature()    # Read the current temperature      
            error = self.target_temp-self.current_temp   # Calculate the error 

            if error>1.0:
                self.mosfet.setPower(1.0)
            else:
                self.mosfet.setPower(0.0)          
         
            log = self.name+": Tgt: %f, Cur: %f"%(self.target_temp, self.current_temp)
            log += ", Err: %f, Pow: %f"%(error, 1.0)              
            #if self.name == "Ext1":
                #logging.debug(log+", Der: %f, Int: %f"%(self.D*derivative, self.I*integral))
            time.sleep(1)                                # Wait one second        
        self.disabled = True                             # Signal the disable that we are done

<|MERGE_RESOLUTION|>--- conflicted
+++ resolved
@@ -2,11 +2,9 @@
 Extruder file for Replicape. 
 
 Author: Elias Bakken
-email: elias.bakken@gmail.com
-Website: http://www.hipstercircuits.com
-License: BSD
-
-You can use and change this, but keep this heading :)
+email: elias(dot)bakken(at)gmail(dot)com
+Website: http://www.thing-printer.com
+License: CC BY-SA: http://creativecommons.org/licenses/by-sa/2.0/
 '''
 
 from threading import Thread
@@ -52,13 +50,8 @@
         # Wait for PID to stop
         while self.disabled == False:
             time.sleep(0.2)
-<<<<<<< HEAD
-        # The PID loop has finished     
-        self.mosfet.setPower(0.0)
-=======
         # The PID loop has finished		
         self.mosfet.set_power(0.0)
->>>>>>> d330bf7b
         self.mosfet.close()
 
     ''' Start the PID controller '''
@@ -67,7 +60,7 @@
         self.disabled = False
         self.t = Thread(target=self.keep_temperature)
         self.t.daemon = True
-        self.t.start()      
+        self.t.start()		
 
     ''' Set values for Proportional, Integral, Derivative'''
     def set_p_value(self, P):
@@ -81,22 +74,6 @@
 
     ''' PID Thread that keeps the temperature stable '''
     def keep_temperature(self):
-<<<<<<< HEAD
-        while self.enabled:                     
-            self.current_temp = self.thermistor.getTemperature()    # Read the current temperature      
-            error = self.target_temp-self.current_temp   # Calculate the error 
-            derivative = self._getErrorDerivative(error) # Calculate the error derivative 
-            integral = self._getErrorIntegral(error)     # Calculate the error integral        
-            power = self.P*(error + self.D*derivative + self.I*integral) # The formula for the PID              
-            power = max(min(power, 1.0), 0.0)            # Normalize to 0,1
-            self.mosfet.setPower(power)                  # Update the mosfet            
-            log = self.name+": Tgt: %f, Cur: %f"%(self.target_temp, self.current_temp)
-            log += ", Err: %f, Pow: %f"%(error, power)              
-            #if self.name == "Ext1":
-                #logging.debug(log+", Der: %f, Int: %f"%(self.D*derivative, self.I*integral))
-            time.sleep(1)                                # Wait one second        
-        self.disabled = True                             # Signal the disable that we are done
-=======
         while self.enabled:            			
             self.current_temp = self.thermistor.getTemperature()    
             error = self.target_temp-self.current_temp              
@@ -107,18 +84,12 @@
             self.mosfet.set_power(power)            		 
             time.sleep(1)
         self.disabled = True
->>>>>>> d330bf7b
 
 
     ''' Get the derivative of the error term '''
     def _getErrorDerivative(self, current_error):       
-<<<<<<< HEAD
-        derivative = current_error-self.last_error      # Calculate the diff
-        self.last_error = current_error                 # Update the last error 
-=======
         derivative = current_error-self.last_error		# Calculate the diff
         self.last_error = current_error					      # Update the last error 
->>>>>>> d330bf7b
         return derivative
 
     ''' Calculate and return the error integral '''
@@ -144,20 +115,3 @@
         Heater.__init__(self, thermistor, mosfet, "HBP")
         self.enable()
 
-    def keep_temperature(self):
-        while self.enabled:                     
-            self.current_temp = self.thermistor.getTemperature()    # Read the current temperature      
-            error = self.target_temp-self.current_temp   # Calculate the error 
-
-            if error>1.0:
-                self.mosfet.setPower(1.0)
-            else:
-                self.mosfet.setPower(0.0)          
-         
-            log = self.name+": Tgt: %f, Cur: %f"%(self.target_temp, self.current_temp)
-            log += ", Err: %f, Pow: %f"%(error, 1.0)              
-            #if self.name == "Ext1":
-                #logging.debug(log+", Der: %f, Int: %f"%(self.D*derivative, self.I*integral))
-            time.sleep(1)                                # Wait one second        
-        self.disabled = True                             # Signal the disable that we are done
-
