#!/usr/bin/env python
'''
Pipe - This uses a virtual TTY for communicating with 
Toggler or similar front end. 

Author: Elias Bakken
email: elias(dot)bakken(at)gmail(dot)com
Website: http://www.thing-printer.com
License: CC BY-SA: http://creativecommons.org/licenses/by-sa/2.0/
'''

from threading import Thread
import select
import logging
import os
import re
import subprocess
from Gcode import Gcode

class Pipe:
    def __init__(self, printer, prot):
        self.printer = printer
        self.prot = prot

        pipe_0 = "/dev/"+self.prot+"_0"
        pipe_1 = "/dev/"+self.prot+"_1"
        p = subprocess.Popen(["tty0tty", pipe_0, pipe_1], stderr=subprocess.PIPE)
        line = p.stderr.readline()
        self.fifo = os.open(pipe_0, os.O_RDWR)
        logging.info("Pipe "+self.prot+" open. Use '"+pipe_1+"' to communicate with it")        

        self.running = True
        self.t = Thread(target=self.get_message)
        self.send_response = True
        self.t.daemon = True
        self.t.start()		


    ''' Loop that gets messages and pushes them on the queue '''
    def get_message(self):
        while self.running:
            ret = select.select( [self.fifo],[],[], 1.0 )
    	    if ret[0] == [self.fifo]:
                message = self.readline_custom()
<<<<<<< HEAD
                if len(message) > 0:        
                    self.printer.commands.put({"message": message, "prot": self.prot})                                
=======
                if len(message)>0:
                    g = Gcode({"message": message, "prot": self.prot})
                    if self.printer.processor.is_buffered(g):
                        self.printer.commands.put(g)
                    else:
                        self.printer.unbuffered_commands.put(g)
>>>>>>> 1788bc4f

    def send_message(self, message):
        if self.send_response: 
            if message[-1] != "\n":
                message += "\n"
                os.write(self.fifo, message)

    def close(self):
        self.running = False
        self.t.join()
        self.fifo.close()

    def readline_custom(self):
        message = ""

        while True:
            cur_char = os.read(self.fifo, 1)
            #Check for newline char    
            if (cur_char == '\n' or cur_char == ""):
                return message;
            message = message + cur_char

<|MERGE_RESOLUTION|>--- conflicted
+++ resolved
@@ -42,17 +42,12 @@
             ret = select.select( [self.fifo],[],[], 1.0 )
     	    if ret[0] == [self.fifo]:
                 message = self.readline_custom()
-<<<<<<< HEAD
-                if len(message) > 0:        
-                    self.printer.commands.put({"message": message, "prot": self.prot})                                
-=======
                 if len(message)>0:
                     g = Gcode({"message": message, "prot": self.prot})
                     if self.printer.processor.is_buffered(g):
                         self.printer.commands.put(g)
                     else:
                         self.printer.unbuffered_commands.put(g)
->>>>>>> 1788bc4f
 
     def send_message(self, message):
         if self.send_response: 
