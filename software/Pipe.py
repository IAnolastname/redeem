--- conflicted
+++ resolved
@@ -30,17 +30,11 @@
         self.running = True
         self.debug = 0
         self.fifo = os.open(filename, os.O_RDWR)
-<<<<<<< HEAD
-        logging.info("Pipe connected to end '"+str(filename)+"' on virtual tty '"+str(pipename)+"'")
-=======
         logging.info("Pipe connected to end '"+str(filename)+"' on virtual tty '"+str(pipename)+"'")        
->>>>>>> d330bf7b
         self.t = Thread(target=self.get_message)
         self.send_response = True
         self.t.daemon = True
-        self.send_response = True   
-        self.t.start()
-        	
+        self.t.start()		
 
     def get_message(self):
         """ Loop that gets messages and pushes them on the queue """
@@ -58,16 +52,11 @@
                 message += "\n"
                 os.write(self.fifo, message)
 
-<<<<<<< HEAD
     def set_send_response(self, val):
-=======
-    def set_send_reponse(self, val):
->>>>>>> d330bf7b
         """ Sets wheter or not a response should be sent """
         self.send_response = val
 
     def close(self):
-        """ Stop receiving mesassages """
         self.running = False
         self.t.join()
         self.fifo.close()
