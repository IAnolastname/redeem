--- conflicted
+++ resolved
@@ -15,15 +15,11 @@
     from redeem.Gcode import Gcode
 
 
-
-
 class M109(GCodeCommand):
-
     def execute(self, g):
         m104 = Gcode({"message": "M104 " + " ".join(g.get_tokens()),
                       "parent": g})
         self.printer.processor.execute(m104)
-<<<<<<< HEAD
 
         has_parameter = g.has_letter("P") or g.has_letter("T")
         if not has_parameter:
@@ -35,10 +31,7 @@
         else:
             parameters = g.get_tokens()
 
-        m116 = Gcode({"message": "M116 " + " ".join(parameters), "prot": g.prot})
-=======
-        m116 = Gcode({"message": "M116", "parent": g})
->>>>>>> 2eec7949
+        m116 = Gcode({"message": "M116" + " ".join(parameters), "parent": g})
         self.printer.processor.execute(m116)
 
     def get_description(self):
