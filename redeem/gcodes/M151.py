"""
GCode M151 - Enable min temperature alarm

Example: M151

Author: Elias Bakken
License: CC BY-SA: http://creativecommons.org/licenses/by-sa/2.0/
"""
from __future__ import absolute_import

from .GCodeCommand import GCodeCommand

<<<<<<< HEAD
from GCodeCommand import GCodeCommand
import logging
from six import iteritems

=======
>>>>>>> dbb0cb9a

class M151(GCodeCommand):

    def execute(self, g):
        for _, heater in iteritems(self.printer.heaters):
            heater.enable_min_temp()

    def get_description(self):
        return "Enable min temperature alarm"
    
    def get_long_description(self):
        return ("Should be enabled after target temperatures have been reached, "
                "typically after an M116 G-code or similar. Once enabled, if the "
                "temperature drops below the set point, the print will stop and "
                "all heaters will be disabled. The min temp will be disabled once "
                "a new temperture is set. Example: M151")<|MERGE_RESOLUTION|>--- conflicted
+++ resolved
@@ -9,14 +9,9 @@
 from __future__ import absolute_import
 
 from .GCodeCommand import GCodeCommand
-
-<<<<<<< HEAD
-from GCodeCommand import GCodeCommand
 import logging
 from six import iteritems
 
-=======
->>>>>>> dbb0cb9a
 
 class M151(GCodeCommand):
 
