--- conflicted
+++ resolved
@@ -10,11 +10,8 @@
 from __future__ import absolute_import
 
 import math
-<<<<<<< HEAD
 from six import iteritems
-=======
 from .GCodeCommand import GCodeCommand
->>>>>>> dbb0cb9a
 
 
 class M105(GCodeCommand):
