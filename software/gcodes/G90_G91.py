'''
GCode G90 and G91
Set movement mode to absolute or relative

Author: Mathieu Monney
email: zittix(at)xwaves(dot)net
Website: http://www.xwaves.net
License: CC BY-SA: http://creativecommons.org/licenses/by-sa/2.0/
'''

from GCodeCommand import GCodeCommand
from Path import Path


class G90(GCodeCommand):

    def execute(self, g):
        self.printer.path_planner.wait_until_done()
        self.printer.movement = Path.ABSOLUTE


    def get_description(self):
        return "Set movement mode to absolute"

    def is_buffered(self):
        return True


class G91(GCodeCommand):

    def execute(self, g):
        self.printer.path_planner.wait_until_done()
        self.printer.movement = Path.RELATIVE


    def get_description(self):
        return "Set movement mode to relative"

    def is_buffered(self):
<<<<<<< HEAD
        return True
=======
        return True
>>>>>>> fab6b59a
<|MERGE_RESOLUTION|>--- conflicted
+++ resolved
@@ -37,8 +37,4 @@
         return "Set movement mode to relative"
 
     def is_buffered(self):
-<<<<<<< HEAD
-        return True
-=======
-        return True
->>>>>>> fab6b59a
+        return True