'''
G-code interpreter for Replicape. 
For more info see:
http://reprap.org/wiki/G-code

Author: Elias Bakken
email: elias.bakken@gmail.com
Website: http://www.hipstercircuits.com
License: BSD

You can use and change this, but keep this heading :)
'''

import logging

# A command received from pronterface or whatever
class Gcode:

    line_number = 0
    ''' Init; parse the token '''
<<<<<<< HEAD
    def __init__(self, packet, printer):
        try:
            self.message = packet["message"].split(";")[0]
            self.message = self.message.strip(' \t\n\r')
            #logging.debug(self.message) 
            self.prot = packet["prot"]
            self.p = printer        
            self.has_crc = False
            self.debug = 0
            self.answer = "ok"
            if len(self.message) == 0:
                print packet
                logging.debug("Empty message")
                self.gcode = "No-Gcode"
                return 
            self.tokens = self.message.split(" ")
            if self.tokens[0][0] == "N":                                # Ok, checksum
                line_num = self.message.split(" ")[0][1::]
                cmd = self.message.split("*")[0]                             # Command
                csc = self.message.split("*")[1]                             # Command to compare with
                if int(csc) != self.getCS(cmd):
                    logging.error("CRC error!")
                self.message =  self.message.split("*")[0][(1+len(line_num)+1)::] # Remove crc stuff
                self.line_number = int(line_num)                        # Set the line number
                Gcode.line_number += 1                                  # Increase the global counter 
                self.has_crc = True
            
            # Parse 
            self.tokens = self.message.split(" ")    
            self.gcode = self.tokens.pop(0) # gcode number
            self.tokens = filter(None, self.tokens)        
        except Exception as e:
            logging.exception("Ooops: ")

    ''' Return True if the command has to be processed immediatly '''
    def is_urgent(self):
        return False
=======
    def __init__(self, packet):
        self.message = packet["message"].split(";")[0]
        #logging.debug(self.message)		
        self.prot = packet["prot"]
        self.has_crc = False
        self.debug = 0
        self.answer = "ok"
        if len(self.message) == 0:
            logging.debug("Empty message")
            self.gcode = "No-Gcode"
            return 
        self.tokens = self.message.split(" ")
        if self.tokens[0][0] == "N":                                # Ok, checksum
            line_num = self.message.split(" ")[0][1::]
            cmd = self.message.split("*")[0]                             # Command
            csc = self.message.split("*")[1]                             # Command to compare with
            if int(csc) != self._getCS(cmd):
                logging.error("CRC error!")
            self.message =  self.message.split("*")[0][(1+len(line_num)+1)::] # Remove crc stuff
            self.line_number = int(line_num)                        # Set the line number
            Gcode.line_number += 1                                  # Increase the global counter 
            self.has_crc = True
        
        # Parse 
        self.tokens = self.message.split(" ")    
        self.gcode = self.tokens.pop(0) # gcode number
        self.tokens = filter(None, self.tokens)        
>>>>>>> d330bf7b

    ''' The machinecode '''
    def code(self):
        return self.gcode

    ''' Get the letter '''
    def token_letter(self, index):
        return self.tokens[index][0]

    ''' Get the value aafter the letter '''
    def token_value(self, index):
        return self.tokens[index][1::]
     
    ''' Return the tokens '''
    def get_tokens(self):
        return self.tokens   

    ''' Set the tokens '''
    def set_tokens(self, tokens):
        self.tokens = tokens

    ''' Check if the letter exists as token '''
    def has_letter(self, letter):
        for token in self.tokens:
            if token[0] == letter:
                return True
        return False
    
    def get_value_by_letter(self, letter):
        for token in self.tokens:           
            if token[0] == letter:
                return token[1::]
        return None

    def remove_token_by_letter(self, letter):
         for i, token in enumerate(self.tokens):
            if token[0] == letter:
                self.tokens.pop(i)

    def num_tokens(self):
        return len(self.tokens)

    ''' Compute a Checksum of the letters in the command '''
    def _getCS(self, cmd):
        cs = 0
        for c in cmd:            
            cs = cs ^ ord(c)
        return cs

    def is_crc(self):
        ''' Return True if this segment was a numbered line '''
        return self.has_crc

    ''' Get the result of the execution '''
    def get_answer(self):
        return self.answer
    
    ''' Set a new answer other than 'ok'  '''
    def set_answer(self, answer):
        self.answer = answer





<|MERGE_RESOLUTION|>--- conflicted
+++ resolved
@@ -4,11 +4,9 @@
 http://reprap.org/wiki/G-code
 
 Author: Elias Bakken
-email: elias.bakken@gmail.com
-Website: http://www.hipstercircuits.com
-License: BSD
-
-You can use and change this, but keep this heading :)
+email: elias(dot)bakken(at)gmail(dot)com
+Website: http://www.thing-printer.com
+License: CC BY-SA: http://creativecommons.org/licenses/by-sa/2.0/
 '''
 
 import logging
@@ -18,16 +16,13 @@
 
     line_number = 0
     ''' Init; parse the token '''
-<<<<<<< HEAD
-    def __init__(self, packet, printer):
+    def __init__(self, packet):
         try:
             self.message = packet["message"].split(";")[0]
             self.message = self.message.strip(' \t\n\r')
             #logging.debug(self.message) 
             self.prot = packet["prot"]
-            self.p = printer        
             self.has_crc = False
-            self.debug = 0
             self.answer = "ok"
             if len(self.message) == 0:
                 print packet
@@ -56,35 +51,6 @@
     ''' Return True if the command has to be processed immediatly '''
     def is_urgent(self):
         return False
-=======
-    def __init__(self, packet):
-        self.message = packet["message"].split(";")[0]
-        #logging.debug(self.message)		
-        self.prot = packet["prot"]
-        self.has_crc = False
-        self.debug = 0
-        self.answer = "ok"
-        if len(self.message) == 0:
-            logging.debug("Empty message")
-            self.gcode = "No-Gcode"
-            return 
-        self.tokens = self.message.split(" ")
-        if self.tokens[0][0] == "N":                                # Ok, checksum
-            line_num = self.message.split(" ")[0][1::]
-            cmd = self.message.split("*")[0]                             # Command
-            csc = self.message.split("*")[1]                             # Command to compare with
-            if int(csc) != self._getCS(cmd):
-                logging.error("CRC error!")
-            self.message =  self.message.split("*")[0][(1+len(line_num)+1)::] # Remove crc stuff
-            self.line_number = int(line_num)                        # Set the line number
-            Gcode.line_number += 1                                  # Increase the global counter 
-            self.has_crc = True
-        
-        # Parse 
-        self.tokens = self.message.split(" ")    
-        self.gcode = self.tokens.pop(0) # gcode number
-        self.tokens = filter(None, self.tokens)        
->>>>>>> d330bf7b
 
     ''' The machinecode '''
     def code(self):
