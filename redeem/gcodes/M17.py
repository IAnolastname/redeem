"""
GCode M17
Enable steppers

Author: Mathieu Monney
email: zittix(at)xwaves(dot)net
Website: http://www.xwaves.net
License: CC BY-SA: http://creativecommons.org/licenses/by-sa/2.0/
"""
from __future__ import absolute_import

<<<<<<< HEAD
from GCodeCommand import GCodeCommand
try:
    from Stepper import Stepper
except ImportError:
    from redeem.Stepper import Stepper
from six import iteritems
=======
from .GCodeCommand import GCodeCommand
>>>>>>> dbb0cb9a


class M17(GCodeCommand):

    def execute(self, g):
        self.printer.path_planner.wait_until_done()
        for name, stepper in iteritems(self.printer.steppers):
            if self.printer.config.getboolean('Steppers', 'in_use_' + name):
                stepper.set_enabled()

    def get_description(self):
        return "Enable steppers"

    def get_long_description(self):
        return "Power on and enable all steppers. Motors are active after " \
               "this command."<|MERGE_RESOLUTION|>--- conflicted
+++ resolved
@@ -9,16 +9,8 @@
 """
 from __future__ import absolute_import
 
-<<<<<<< HEAD
-from GCodeCommand import GCodeCommand
-try:
-    from Stepper import Stepper
-except ImportError:
-    from redeem.Stepper import Stepper
+from .GCodeCommand import GCodeCommand
 from six import iteritems
-=======
-from .GCodeCommand import GCodeCommand
->>>>>>> dbb0cb9a
 
 
 class M17(GCodeCommand):
