# This config is for testing the 
# Replicape on a testing jig. Some of the values are weird.

[System]
loglevel = 10

[Geometry]
axis_config = 0

<<<<<<< HEAD
offset_x = 0.005
offset_y = 0.005
offset_z = 0.005
offset_e = 0.005
offset_h = 0.005

travel_x = 0.02
travel_y = 0.02
travel_z = 0.02
travel_e = 0.02
travel_h = 0.02
=======
offset_x = 0.0
offset_y = 0.0
offset_z = 0.0
>>>>>>> 75e19c1c

travel_x = 0.1
travel_y = 0.1
travel_z = 0.1
travel_e = 0.1
travel_h = 0.1

# Stepper e is ext 1, h is ext 2 
[Steppers]
microstepping_x = 0
microstepping_y = 0
microstepping_z = 0
microstepping_e = 0
microstepping_h = 0

current_x = 0.1
current_y = 0.1
current_z = 0.1
current_e = 0.1
current_h = 0.1

steps_pr_mm_x = 10
steps_pr_mm_y = 10
steps_pr_mm_z = 10
steps_pr_mm_e = 10
steps_pr_mm_h = 10

# Invert = False means endtop is connected as Normaly Open (NO)
[Endstops]
end_stop_X1_stops = x_cw
end_stop_Y1_stops = y_cw
end_stop_Z1_stops = z_cw
end_stop_X2_stops = e_cw
end_stop_Y2_stops = h_cw

# Which axis should be homed.
has_x = True
has_y = True
has_z = True
has_e = True
has_h = True
<<<<<<< HEAD

invert_x1 = True
invert_y1 = True
invert_z1 = True
invert_x2 = True
invert_y2 = True
invert_z2 = True
=======
>>>>>>> 75e19c1c

[Planner]
# Max speed for the steppers in m/s
max_speed_x = 1
max_speed_y = 1
max_speed_z = 1
max_speed_e = 1
max_speed_h = 1

[Homing]
# Homing speed for the steppers in m/s
home_speed_x = 0.02 
home_speed_y = 0.02 
home_speed_z = 0.02
home_speed_e = 0.02
<<<<<<< HEAD
home_speed_h = 0.02 

home_x = 0
home_y = 0
home_z = 0
home_e = 0
home_h = 0


[Heaters]
pid_p_E = 0.015
pid_i_E = 0.03
pid_d_E = 0.20
resistance_e = 470000.0
=======
home_speed_h = 0.02 
>>>>>>> 75e19c1c
<|MERGE_RESOLUTION|>--- conflicted
+++ resolved
@@ -7,23 +7,11 @@
 [Geometry]
 axis_config = 0
 
-<<<<<<< HEAD
 offset_x = 0.005
 offset_y = 0.005
 offset_z = 0.005
 offset_e = 0.005
 offset_h = 0.005
-
-travel_x = 0.02
-travel_y = 0.02
-travel_z = 0.02
-travel_e = 0.02
-travel_h = 0.02
-=======
-offset_x = 0.0
-offset_y = 0.0
-offset_z = 0.0
->>>>>>> 75e19c1c
 
 travel_x = 0.1
 travel_y = 0.1
@@ -65,7 +53,6 @@
 has_z = True
 has_e = True
 has_h = True
-<<<<<<< HEAD
 
 invert_x1 = True
 invert_y1 = True
@@ -73,8 +60,6 @@
 invert_x2 = True
 invert_y2 = True
 invert_z2 = True
-=======
->>>>>>> 75e19c1c
 
 [Planner]
 # Max speed for the steppers in m/s
@@ -90,7 +75,6 @@
 home_speed_y = 0.02 
 home_speed_z = 0.02
 home_speed_e = 0.02
-<<<<<<< HEAD
 home_speed_h = 0.02 
 
 home_x = 0
@@ -104,7 +88,4 @@
 pid_p_E = 0.015
 pid_i_E = 0.03
 pid_d_E = 0.20
-resistance_e = 470000.0
-=======
-home_speed_h = 0.02 
->>>>>>> 75e19c1c
+resistance_e = 470000.0