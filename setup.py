--- conflicted
+++ resolved
@@ -43,11 +43,7 @@
 
 setup(
     name = "Redeem",
-<<<<<<< HEAD
-    version = "1.0.4",
-=======
     version = "1.1.0",
->>>>>>> 75e19c1c
     packages = find_packages(exclude=["redeem/path_planner"]),
     data_files=[
         ('redeem/firmware', [
