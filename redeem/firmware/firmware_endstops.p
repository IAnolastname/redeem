.origin 0
.entrypoint INIT

//* CONFIGURATION SECTION */
//*************************/

//* PRU Register and constants */
#define PRU0_ARM_INTERRUPT              19
#define GPIO_DATAIN                     0x138                                   // This is the register for reading data 
#define GPIO0                           0x44E07000                              // The adress of the GPIO0 bank
#define GPIO1                           0x4804C000                              // The adress of the GPIO1 bank
#define GPIO2                           0x481AC000                              // The adress of the GPIO2 bank
#define GPIO3                           0x481AE000                              // The adress of the GPIO3 bank
#define PRU1_CONTROL_REGISTER_BASE      0x00024000                              //The base address for all the PRU1 control registers
#define CTPPR0_REGISTER                 PRU1_CONTROL_REGISTER_BASE + 0x28       //The CTPPR0 register for programming C28 and C29 entries
#define SHARED_RAM_ENDSTOPS_ADDR        0x0120

#define GPIO_0_IN r16
#define GPIO_1_IN r17
#define GPIO_2_IN r18
#define GPIO_3_IN r19

#ifdef HAS_CONFIG_H
#include "config.h"
#endif

#ifdef REV_A3
#include "config_00A3.h"
#endif

#ifdef REV_A4
#include "config_00A4.h"
#endif

#ifdef REV_B2
#include "config_00B2.h"
#endif
<<<<<<< HEAD

=======
>>>>>>> ae800998

#ifndef FIRMWARE_CONFIG
#error You must define the REV_A3 or REV_A4 preprocessor flag.
#endif


// Endstop/mask bit buildup: 0b00<Z+><Y+><X+><Z-><Y-><X->
// r7 : contains the endstop values 
// r9 : Contains the endstop inversion mask
// r8 : Contains the XYZ direction mask after lookup

//Memory map in shared RAM:
//0x0120:       Endstop state in the latest byte (0b00<Z+><Y+><X+><Z-><Y-><X->)    
//0x0124:       Direction mask produced by the endstops for negative direction    
//0x0125:       Direction mask produced by the endstops for positive direction

INIT:
    LBCO r0, C4, 4, 4              // Load the PRU-ICSS SYSCFG register (4 bytes) into R0
    CLR  r0, r0, 4                 // Clear bit 4 in reg 0 (copy of SYSCFG). This enables OCP master ports needed to access all OMAP peripherals
    SBCO r0, C4, 4, 4              // Load back the modified SYSCFG register    
    
    MOV  r0, SHARED_RAM_ENDSTOPS_ADDR                // Set the C28 address for shared ram, C29 is set to 0
    MOV  r1, CTPPR0_REGISTER
    SBBO r0, r1, 0, 4

    // Load inversion mask
    MOV r9, INVERSION_MASK          
    
    // Load lookup table
    //Config file syntax is  0b00<Z+><Y+><X+><Z-><Y-><X->
    //We need to produce 0x<DIRMAX><DIRMIN>
    MOV r10, STEPPER_MASK_X1 
    MOV r11, STEPPER_MASK_Y1
    MOV r12, STEPPER_MASK_Z1
    MOV r13, STEPPER_MASK_X2
    MOV r14, STEPPER_MASK_Y2
    MOV r15, STEPPER_MASK_Z2

    //Load GPIO0,1,2,3 read register content to the DDR
    MOV  r2, GPIO0 | GPIO_DATAIN
    MOV  r3, GPIO1 | GPIO_DATAIN
    MOV  r4, GPIO2 | GPIO_DATAIN
    MOV  r5, GPIO3 | GPIO_DATAIN

COLLECT: 

    //Read all GPIOs banks
    LBBO GPIO_0_IN, r2, 0, 4
    LBBO GPIO_1_IN, r3, 0, 4
    LBBO GPIO_2_IN, r4, 0, 4
    LBBO GPIO_3_IN, r5, 0, 4

    // Endstop X MIN
    LSR r0, STEPPER_X_END_MIN_BANK, STEPPER_X_END_MIN_PIN  // Right shift pin to bit 0
    AND r7,r0,0x01                                       // Endstop Xmin - Build a mask into r7.b0 that contains the end stop state. This will be used to mask the command.step field.

    // Endstop Y MIN
    LSR r0,STEPPER_Y_END_MIN_BANK,STEPPER_Y_END_MIN_PIN                         // Right shift the end stop pin to bit 0
    AND r0,r0,0x01                                          // Clear the other bits 
    LSL r0,r0,0x01                                          // Shift pin one left since it is Y
    OR r7,r7.b0,r0                                       // Mask away the step pin if the end stop is set

    // Endstop Z MIN              
    LSR r0,STEPPER_Z_END_MIN_BANK,STEPPER_Z_END_MIN_PIN
    AND r0,r0,0x01
    LSL r0,r0,0x02
    OR  r7, r7,r0                                      

    // Endstop X MAX         
    LSR r0, STEPPER_X_END_MAX_BANK, STEPPER_X_END_MAX_PIN               
    AND r0,r0,0x01                                  
    LSL r0,r0,0x03
    OR  r7, r7,r0                                      

    // Endstop Y MAX              
    LSR r0,STEPPER_Y_END_MAX_BANK,STEPPER_Y_END_MAX_PIN                         
    AND r0,r0,0x01                                          
    LSL r0,r0,0x04                                          
    OR r7, r7 ,r0                                      

    // Endstop Z MAX               
    LSR r0,STEPPER_Z_END_MAX_BANK,STEPPER_Z_END_MAX_PIN
    AND r0,r0,0x01
    LSL r0,r0,0x05
    OR  r7, r7, r0

    // r9 has the invert mask for all endstops
    XOR r7, r7, r9

MASK:
    MOV r8, 0
MASK_X_MIN:
    QBBC MASK_Y_MIN, r7, 0                      // Jump to next label if bit 0 is clear 
    OR r8, r8, r10                     // Mask the stepper directions used by X_MIN
MASK_Y_MIN:
    QBBC MASK_Z_MIN, r7, 1
    OR r8, r8, r11
MASK_Z_MIN:
    QBBC MASK_X_MAX, r7, 2
    OR r8, r8, r12
MASK_X_MAX:
    QBBC MASK_Y_MAX, r7, 3
    OR r8, r8, r13
MASK_Y_MAX:
    QBBC MASK_Z_MAX, r7, 4
    OR r8, r8, r14
MASK_Z_MAX:
    QBBC PUBLISH, r7, 5
    OR r8, r8, r15

PUBLISH: 
    NOT r8.w0, r8.w0        //Invert so that the 1 (meaning do not move) becomes 0 for masking the step in PRU0
    SBCO r7, C28, 0, 8   // Publish the endstop states from r7/r8

    MOV r0, 200           // Add some delay
DELAY:
    SUB r0, r0, 1
    QBNE DELAY, r0, 0

    QBA COLLECT
<|MERGE_RESOLUTION|>--- conflicted
+++ resolved
@@ -35,10 +35,6 @@
 #ifdef REV_B2
 #include "config_00B2.h"
 #endif
-<<<<<<< HEAD
-
-=======
->>>>>>> ae800998
 
 #ifndef FIRMWARE_CONFIG
 #error You must define the REV_A3 or REV_A4 preprocessor flag.
