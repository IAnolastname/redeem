--- conflicted
+++ resolved
@@ -65,11 +65,8 @@
 from StepperWatchdog import StepperWatchdog
 from Key_pin import Key_pin, Key_pin_listener
 from Watchdog import Watchdog
-<<<<<<< HEAD
 from six import iteritems
-=======
 from _version import __version__, __release_name__
->>>>>>> ea240535
 
 # Global vars
 printer = None
